use crate::psx::cd::disc::SerialNumber;
use crate::psx::iso9660;
use cdimage::CdError;
use std::io;
use thiserror::Error;

pub type Result<T> = ::std::result::Result<T, PsxError>;

#[derive(Error, Debug)]
pub enum PsxError {
    #[error("Input output error: {0}")]
    IoError(#[from] io::Error),
    #[error("We couldn't find the disc's serial number")]
    NoSerialNumber,
    #[error("Bad CD serial number: expected {expected} got {got}")]
    BadSerialNumber {
        expected: SerialNumber,
        got: SerialNumber,
    },
    #[error("The provided BIOS is unknown")]
    UnknownBios,
    #[error("We couldn't find a suitable BIOS")]
    NoBiosFound,
    #[error("Invalid BIOS file `{0}`")]
    BadBios(String),
    #[error("Something went wrong while communicating with the frontend: `{0}`")]
    FrontendError(String),
    #[error("CD layer error: {0}")]
    CdError(#[from] CdError),
    #[error("The disc format was incorrect (i.e. probably not a valid PSX disc image): `{0}`")]
    BadDiscFormat(String),
    #[error("CD ISO filesystem error: `{0}`")]
    IsoError(#[from] iso9660::IsoError),
    #[error("Invalid or unknown CDC firmware")]
    BadCdcFirmware,
    #[error("We couldn't find a suitable CDC firmware image")]
    NoCdcFirmwareFound,
    #[error("Deserialization error: {0}")]
    DeserializationError(String),
    #[error("Database error: {0}")]
    DatabaseError(String),
    #[error("Network error: {0}")]
    NetworkError(String),
    #[error("Emulation error: {0}")]
    EmulationError(String),
    #[error("Save state error during {operation}: {reason}")]
<<<<<<< HEAD
    SaveStateError { 
        operation: String, 
        reason: String 
    },
    #[error("Netplay error during {operation}: {reason}")]
    NetplayError { 
        operation: String, 
        reason: String 
    },
    #[error("Security error in {module}: {reason}")]
    SecurityError {
        module: String,
        reason: String,
    },
=======
    SaveStateError { operation: String, reason: String },
    #[error("Netplay error during {operation}: {reason}")]
    NetplayError { operation: String, reason: String },
    #[error("Cloud sync error during {operation}: {reason}")]
    CloudSyncError { operation: String, reason: String },
    #[error("Encryption error: {0}")]
    EncryptionError(String),
    #[error("Authentication error for {provider}: {reason}")]
    AuthenticationError { provider: String, reason: String }
>>>>>>> 542493e3
}<|MERGE_RESOLUTION|>--- conflicted
+++ resolved
@@ -44,22 +44,6 @@
     #[error("Emulation error: {0}")]
     EmulationError(String),
     #[error("Save state error during {operation}: {reason}")]
-<<<<<<< HEAD
-    SaveStateError { 
-        operation: String, 
-        reason: String 
-    },
-    #[error("Netplay error during {operation}: {reason}")]
-    NetplayError { 
-        operation: String, 
-        reason: String 
-    },
-    #[error("Security error in {module}: {reason}")]
-    SecurityError {
-        module: String,
-        reason: String,
-    },
-=======
     SaveStateError { operation: String, reason: String },
     #[error("Netplay error during {operation}: {reason}")]
     NetplayError { operation: String, reason: String },
@@ -68,6 +52,10 @@
     #[error("Encryption error: {0}")]
     EncryptionError(String),
     #[error("Authentication error for {provider}: {reason}")]
-    AuthenticationError { provider: String, reason: String }
->>>>>>> 542493e3
+    AuthenticationError { provider: String, reason: String },
+    #[error("Security error in {module}: {reason}")]
+    SecurityError {
+        module: String,
+        reason: String,
+    },
 }