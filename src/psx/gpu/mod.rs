mod commands;
mod fifo;
mod rasterizer;
mod error_handler;
mod debug_overlay;
pub mod texture_replacement;
pub mod texture_cache;
mod rendering_pipeline;
mod enhanced_rasterizer;
pub mod shader_cache;
pub mod shader_manager;
<<<<<<< HEAD
pub mod crt_shaders;
pub mod crt_shader_pipeline;
=======
pub mod crt_beam_renderer;
>>>>>>> f8646bae

#[cfg(feature = "vulkan")]
pub mod vulkan_shader;

#[cfg(feature = "opengl")]
pub mod opengl_shader;

#[cfg(feature = "vulkan-renderer")]
pub mod vulkan_renderer;

#[cfg(test)]
mod error_handler_tests;
#[cfg(test)]
mod rendering_test;
#[cfg(test)]
mod shader_cache_test;

use super::cpu::CPU_FREQ_HZ;
use super::{irq, sync, timers, AccessWidth, Addressable, CycleCount, Psx};
use commands::{Command, Position};
pub use rasterizer::{Frame, Pixel, RasterizerOption};
pub use rendering_pipeline::{RenderingMode, RenderingPipeline};
use error_handler::{GpuCommandError, ErrorRecoveryAction, report_gpu_error, check_vram_bounds, check_clut_bounds};
use debug_overlay::{DebugOverlay, DebugOverlayConfig};
use crate::frame_pacing::FramePacer;
pub use crate::frame_pacing::{DisplayMode, DisplayCapabilities, FramePacingStats};
use texture_replacement::{TextureReplacementSystem, TextureReplacementConfig};
use shader_manager::{ShaderManager, DrawState, ShaderHandle};
use crt_beam_renderer::{CrtBeamRenderer, CrtBeamConfig};

// Re-export ColorDepth for use in rasterizer
use self::ColorDepth;

const GPUSYNC: sync::SyncToken = sync::SyncToken::Gpu;

/// CRT Beam Renderer presets for different display configurations
#[derive(Debug, Clone, Copy, PartialEq, Eq, serde::Serialize, serde::Deserialize)]
pub enum CrtBeamPreset {
    Default,
    Hz120,
    Hz240Oled,
    Hdr,
    MaxMotionClarity,
    AuthenticCrt,
}

#[derive(serde::Serialize, serde::Deserialize)]
pub struct Gpu {
    state: State,
    rasterizer: rasterizer::Handle,
    video_standard: VideoStandard,
    /// Current value of the display mode
    display_mode: DisplayMode,
    /// Number of the first line displayed on the screen
    display_line_start: u16,
    /// Number of the first line *not* displayed on the screen
    display_line_end: u16,
    /// Number of the first column displayed on the screen
    display_column_start: u16,
    /// Number of the first column *not* displayed on the screen
    display_column_end: u16,
    /// True when we're between [display_line_start; display_line_end[
    display_active: bool,
    /// First column of the display area in VRAM
    display_vram_x_start: u16,
    /// First line of the display area in VRAM
    display_vram_y_start: u16,
    /// Current value of the draw mode
    draw_mode: DrawMode,
    /// DMA request direction
    dma_direction: DmaDirection,
    /// GP0 command FIFO
    command_fifo: fifo::CommandFifo,
    /// Variable used to simulate the time taken by draw commands. Taken from mednafen. This value
    /// can become negative (we don't start a new draw command if it's negative, but a command
    /// already started won't stop using cycles even if this goes below 0).
    draw_time_budget: CycleCount,
    /// Since the ratio of GPU-to-CPU frequency isn't an integer we can end up with fractional
    /// cycles in `run`. We store them here (this is a fixed point value with 16 fractional bits).
    remaining_fractional_cycles: u16,
    /// True if we're in the current line's HSYNC, false otherwise
    in_hsync: bool,
    /// If we're in the current line's HSYNC then this is the time to the end of line. Otherwise
    /// it's the time until we reach the HSYNC.
    cycles_to_line_event: CycleCount,
    /// Number of the line currently being displayed (from 0 to `lines_per_field`)
    cur_line: u16,
    /// Offset of the currently displayed line in the VRAM (relative to `display_vram_y_start`)
    cur_line_vram_offset: u16,
    /// Actual Y coordinate in VRAM of the currently displayed line
    cur_line_vram_y: u16,
    /// This variable toggles at each new line.
    line_phase: bool,
    /// When interlaced this variable is true when we switch to the bottom field. When progressive
    /// this variable is always false.
    bottom_field: bool,
    /// When interlaced this variable is true when we send the bottom field to the TV
    read_bottom_field: bool,
    /// Total number of lines (including blanking) per field. If the display is progressive there's
    /// only one field per frame
    lines_per_field: u16,
    /// Set to `false` on the beginning of a new line and set to `true` when the line has been
    /// drawn
    frame_drawn: bool,
    /// Left edge of the clipping area
    clip_x_min: i32,
    /// Top edge of the clipping area
    clip_y_min: i32,
    /// Right edge of the clipping area
    clip_x_max: i32,
    /// Bottom edge of the clipping area
    clip_y_max: i32,
    /// Horizontal drawing offset
    draw_offset_x: i32,
    /// Vertical drawing offset
    draw_offset_y: i32,
    /// Texture window settings
    tex_window: TextureWindow,
    /// Mask bit settings
    mask_settings: MaskSettings,
    /// True if the display is disabled,
    display_off: bool,
    /// Next word returned by the GPUREAD command
    read_word: u32,
    /// Debug overlay for error visualization
    debug_overlay: DebugOverlay,
    /// Texture replacement system
    texture_replacement: Option<TextureReplacementSystem>,
    /// Current game ID for texture pack management
    current_game_id: String,
    /// Hardware-accurate rendering pipeline
    rendering_pipeline: RenderingPipeline,
    /// Frame pacing and VRR controller
    frame_pacer: FramePacer,
    /// Shader pre-compilation and cache manager
    shader_manager: Option<ShaderManager>,
    /// Revolutionary CRT beam simulation renderer
    crt_beam_renderer: Option<CrtBeamRenderer>,
    /// CRT beam configuration
    crt_beam_config: CrtBeamConfig,
}

impl Gpu {
    pub fn new(video_standard: VideoStandard) -> Gpu {
        log::info!("GPU: Initializing with video standard: {:?}", video_standard);
        
        let mut gpu = Gpu {
            state: State::Idle,
            rasterizer: rasterizer::start(),
            video_standard,
            display_mode: DisplayMode::new(),
            display_line_start: 0x10,
            display_line_end: 0x100,
            display_column_start: 0x200,
            display_column_end: 0xc00,
            display_active: false,
            display_vram_x_start: 0,
            display_vram_y_start: 0,
            draw_mode: DrawMode::new(0),
            dma_direction: DmaDirection::Off,
            command_fifo: fifo::CommandFifo::new(),
            draw_time_budget: 0,
            remaining_fractional_cycles: 0,
            // This is what Mednafen uses, I have no idea where that comes from. Surely having
            // extremely precise timings so early on doesn't matter? After all the BIOS will resync
            // on VSync anyway.
            cycles_to_line_event: 3412 - 200,
            in_hsync: false,
            cur_line: 0,
            cur_line_vram_offset: 0,
            cur_line_vram_y: 0,
            line_phase: true,
            bottom_field: false,
            read_bottom_field: false,
            lines_per_field: 0,
            frame_drawn: false,
            clip_x_min: 0,
            clip_y_min: 0,
            clip_x_max: 1,
            clip_y_max: 0,
            draw_offset_x: 0,
            draw_offset_y: 0,
            tex_window: TextureWindow::new(),
            mask_settings: MaskSettings::new(),
            display_off: true,
            read_word: 0,
            debug_overlay: DebugOverlay::new(),
            texture_replacement: None,
            current_game_id: String::new(),
            rendering_pipeline: RenderingPipeline::new(),
            frame_pacer: FramePacer::new(),
            shader_manager: None,
            crt_beam_renderer: None,
            crt_beam_config: CrtBeamConfig::default(),
        };

        // Detect display capabilities and set up frame pacing
        gpu.frame_pacer.detect_display_capabilities();
        gpu.frame_pacer.set_pal_mode(video_standard == VideoStandard::Pal);
        
        gpu.refresh_lines_per_field();
        
        log::info!("GPU: Initialization complete. Lines per field: {}", gpu.lines_per_field);

        gpu
    }

    pub fn video_standard(&self) -> VideoStandard {
        self.video_standard
    }

    pub fn take_frame(&mut self) -> Option<Frame> {
        // If we were waiting for a VRAM read we must fetch it before attempting to recover a
        // frame, otherwise we'll receive the VRAM read from the rasterizer and think that it's a
        // frame...
        if let State::VRamLoad(None) = self.state {
            let frame = self.rasterizer.receive_vram_load();
            self.state = State::VRamLoad(Some((frame, 0)));
        }

        self.rasterizer.take_frame()
    }

    pub fn set_rasterizer_option(&mut self, opt: RasterizerOption) {
        self.rasterizer.set_option(opt)
    }

    /// Set the internal resolution upscaling factor
    /// 0 = 1x (native), 1 = 2x, 2 = 4x, etc.
    pub fn set_upscale_shift(&mut self, shift: u8) {
        self.set_rasterizer_option(RasterizerOption::UpscaleShift(shift));
    }
    
    /// Enable or disable the debug overlay
    pub fn set_debug_overlay_enabled(&mut self, enabled: bool) {
        self.debug_overlay.set_enabled(enabled);
    }
    
    /// Get debug overlay configuration
    pub fn debug_overlay_config(&self) -> &DebugOverlayConfig {
        self.debug_overlay.config()
    }
    
    /// Set debug overlay configuration
    pub fn set_debug_overlay_config(&mut self, config: DebugOverlayConfig) {
        self.debug_overlay.set_config(config);
    }
    
    /// Update debug overlay with current statistics
    fn update_debug_overlay(&mut self) {
        if let Ok(handler) = error_handler::GPU_ERROR_HANDLER.lock() {
            let stats = handler.get_stats();
            let recent_errors = handler.get_recent_errors(10);
            self.debug_overlay.update(stats, &recent_errors);
        }
    }
    
    /// Initialize texture replacement system
    pub fn init_texture_replacement(&mut self, config: TextureReplacementConfig) {
        log::info!("Initializing texture replacement system");
        self.texture_replacement = Some(TextureReplacementSystem::new(config));
    }
    
    /// Set current game ID for texture pack management
    pub fn set_game_id(&mut self, game_id: String) {
        log::info!("Setting game ID: {}", game_id);
        self.current_game_id = game_id;
    }
    
    /// Load texture pack for current game
    pub fn load_texture_pack(&mut self, pack_name: &str) -> Result<(), String> {
        if let Some(ref mut tex_sys) = self.texture_replacement {
            tex_sys.load_texture_pack(&self.current_game_id, pack_name)
        } else {
            Err("Texture replacement system not initialized".to_string())
        }
    }
    
    /// Process texture for potential replacement
    fn process_texture_replacement(
        &mut self,
        vram_data: &[u16],
        x: u16,
        y: u16,
        width: u16,
        height: u16,
        clut_data: Option<&[u16]>,
    ) -> Option<texture_replacement::LoadedTexture> {
        if let Some(ref mut tex_sys) = self.texture_replacement {
            tex_sys.process_texture(
                vram_data,
                x,
                y,
                width,
                height,
                clut_data,
                &self.current_game_id,
            )
        } else {
            None
        }
    }
    
    /// Poll for async texture loads
    pub fn poll_texture_loads(&mut self) {
        if let Some(ref mut tex_sys) = self.texture_replacement {
            let loaded = tex_sys.poll_async_loads();
            for (hash, texture) in loaded {
                log::debug!("Loaded replacement texture: {}", hash.to_string());
                // The texture is now in cache and will be used on next access
            }
        }
    }
    
    /// Get texture replacement configuration
    pub fn texture_replacement_config(&self) -> Option<TextureReplacementConfig> {
        self.texture_replacement.as_ref().map(|sys| sys.config())
    }
    
    /// Update texture replacement configuration
    pub fn update_texture_replacement_config(&mut self, config: TextureReplacementConfig) {
        if let Some(ref mut tex_sys) = self.texture_replacement {
            tex_sys.update_config(config);
        }
    }

    /// Set rendering pipeline mode (Enhanced/Original)
    pub fn set_rendering_mode(&mut self, mode: RenderingMode) {
        self.rendering_pipeline.set_mode(mode);
        // Notify rasterizer of mode change
        let enhanced_24bit = mode == RenderingMode::Enhanced;
        self.set_rasterizer_option(RasterizerOption::Draw24Bpp(enhanced_24bit));
        self.set_rasterizer_option(RasterizerOption::DitherForceDisable(enhanced_24bit));
    }
    
    /// Get current rendering mode
    pub fn rendering_mode(&self) -> RenderingMode {
        self.rendering_pipeline.mode()
    }
    
    /// Enable/disable sub-pixel precision
    pub fn set_subpixel_precision(&mut self, enabled: bool) {
        self.rendering_pipeline.set_subpixel_precision(enabled);
    }
    
    /// Enable/disable perspective correction
    pub fn set_perspective_correction(&mut self, enabled: bool) {
        self.rendering_pipeline.set_perspective_correction(enabled);
    }
    
    /// Enable/disable color banding reproduction
    pub fn set_color_banding(&mut self, enabled: bool) {
        self.rendering_pipeline.set_color_banding(enabled);
    }
    
    /// Set frame pacing display mode
    pub fn set_display_mode(&mut self, mode: DisplayMode) {
        self.frame_pacer.set_mode(mode);
    }
    
    /// Enable/disable black frame insertion
    pub fn set_black_frame_insertion(&mut self, enabled: bool) {
        self.frame_pacer.enable_black_frame_insertion(enabled);
    }
    
    /// Enable/disable motion interpolation for 120Hz+ displays
    pub fn set_motion_interpolation(&mut self, enabled: bool) {
        self.frame_pacer.enable_motion_interpolation(enabled);
    }
    
    /// Set beam racing offset for CRT-like latency
    pub fn set_beam_racing_offset(&mut self, offset: u32) {
        self.frame_pacer.set_beam_racing_offset(offset);
    }
    
    /// Get frame pacing statistics
    pub fn get_frame_pacing_stats(&self) -> FramePacingStats {
        self.frame_pacer.get_stats()
    }
    
    /// Get display capabilities
    pub fn get_display_capabilities(&mut self) -> DisplayCapabilities {
        self.frame_pacer.detect_display_capabilities()
    }
    
    /// Get current speed adjustment for host sync
    pub fn get_speed_adjustment(&self) -> f64 {
        self.frame_pacer.get_speed_adjustment()
    }
    
    /// Get audio resample ratio for sync
    pub fn get_audio_resample_ratio(&self) -> f64 {
        self.frame_pacer.get_audio_resample_ratio()
    }

    /// Initialize CRT beam simulation renderer
    pub fn init_crt_beam_renderer(&mut self, width: u32, height: u32) -> Result<(), String> {
        match CrtBeamRenderer::new(width, height) {
            Ok(renderer) => {
                log::info!("CRT Beam Renderer initialized at {}x{}", width, height);
                self.crt_beam_renderer = Some(renderer);
                Ok(())
            }
            Err(e) => {
                log::error!("Failed to initialize CRT Beam Renderer: {}", e);
                Err(e)
            }
        }
    }
    
    /// Set CRT beam configuration
    pub fn set_crt_beam_config(&mut self, config: CrtBeamConfig) {
        self.crt_beam_config = config.clone();
        if let Some(ref mut renderer) = self.crt_beam_renderer {
            renderer.set_config(config);
        }
    }
    
    /// Get current CRT beam configuration
    pub fn get_crt_beam_config(&self) -> &CrtBeamConfig {
        &self.crt_beam_config
    }
    
    /// Apply CRT beam preset
    pub fn apply_crt_beam_preset(&mut self, preset: CrtBeamPreset) {
        let config = match preset {
            CrtBeamPreset::Default => CrtBeamConfig::default(),
            CrtBeamPreset::Hz120 => CrtBeamConfig::preset_120hz(),
            CrtBeamPreset::Hz240Oled => CrtBeamConfig::preset_240hz_oled(),
            CrtBeamPreset::Hdr => CrtBeamConfig::preset_hdr(),
            CrtBeamPreset::MaxMotionClarity => CrtBeamConfig::preset_max_motion_clarity(),
            CrtBeamPreset::AuthenticCrt => CrtBeamConfig::preset_authentic_crt(),
        };
        self.set_crt_beam_config(config);
    }
    
    /// Process frame through CRT beam renderer if enabled
    pub fn apply_crt_beam_effect(&mut self, input_texture: u32, time: f64) -> Option<u32> {
        if let Some(ref mut renderer) = self.crt_beam_renderer {
            Some(renderer.render(input_texture, time))
        } else {
            None
        }
    }
    
    /// Get CRT beam renderer metrics
    pub fn get_crt_beam_metrics(&self) -> Option<crt_beam_renderer::CrtBeamMetrics> {
        self.crt_beam_renderer.as_ref().map(|r| r.get_metrics())
    }
    
    /// Initialize shader cache system
    pub fn init_shader_cache(&mut self, cache_dir: std::path::PathBuf, backend: shader_cache::ShaderBackend) {
        match ShaderManager::new(cache_dir, backend) {
            Ok(manager) => {
                log::info!("Shader cache initialized with backend {:?}", backend);
                self.shader_manager = Some(manager);
            }
            Err(e) => {
                log::error!("Failed to initialize shader cache: {}", e);
            }
        }
    }

    /// Set game for shader cache
    pub fn set_game_for_shaders(&mut self, game_id: String) {
        if let Some(ref mut manager) = self.shader_manager {
            manager.set_game(game_id);
        }
    }

    /// Update shader manager (process compilation results)
    pub fn update_shader_manager(&mut self) {
        if let Some(ref mut manager) = self.shader_manager {
            manager.update();
        }
    }

    /// Get shader for current draw state
    fn get_shader_for_state(&mut self, state: DrawState) -> Option<ShaderHandle> {
        self.shader_manager.as_mut().map(|m| m.get_shader(&state))
    }

    /// Export shader pack for current game
    pub fn export_shader_pack(&self, output_path: &str) -> Result<(), String> {
        self.shader_manager.as_ref()
            .ok_or_else(|| "Shader manager not initialized".to_string())?
            .export_shader_pack(output_path)
    }

    /// Import shader pack
    pub fn import_shader_pack(&mut self, pack_path: &str) -> Result<(), String> {
        self.shader_manager.as_mut()
            .ok_or_else(|| "Shader manager not initialized".to_string())?
            .import_shader_pack(pack_path)
    }

    /// Pop a command from the `command_fifo` and return it while also sending it to the rasterizer
    /// as a side effect.
    fn command_pop_to_rasterizer(&mut self) -> u32 {
        let v = self.command_fifo.pop();

        self.rasterizer.push_gp0(v);

        v
    }

    fn reset(&mut self) {
        self.display_line_start = 0x10;
        self.display_line_end = 0x100;
        self.display_column_start = 0x200;
        self.display_column_end = 0xc00;

        self.draw_mode = DrawMode::new(0);
        self.display_mode.set(0);
        self.dma_direction.set(0);

        self.clip_x_min = 0;
        self.clip_y_min = 0;
        self.clip_x_max = 1;
        self.clip_y_max = 0;
        self.draw_offset_x = 0;
        self.draw_offset_y = 0;
        self.tex_window.set(0);
        self.mask_settings.set(0);
        self.display_vram_x_start = 0;
        self.display_vram_y_start = 0;

        self.reset_command_fifo();
    }

    fn reset_command_fifo(&mut self) {
        self.command_fifo.clear();
        self.state = State::Idle;

        if self.draw_time_budget < 0 {
            self.draw_time_budget = 0;
        }
    }

    fn status(&self) -> u32 {
        let mut s = 0;

        s |= self.draw_mode.0 & 0x7ff;

        s |= (self.mask_settings.draw_with_mask_bit() as u32) << 11;
        s |= (self.mask_settings.check_mask_bit() as u32) << 12;

        s |= ((!self.bottom_field) as u32) << 13;

        // TODO: No$ says that bit 14 is `display_mode` bit 7, need to check. Mednafen doesn't set
        // it.

        s |= (self.draw_mode.texture_disable() as u32) << 15;

        s |= ((self.display_mode.0 >> 6) & 1) << 16;
        s |= (self.display_mode.0 & 0x3f) << 17;

        s |= (self.display_off as u32) << 23;
        // TODO: bit 24 - IRQ1 (*not* VSync)

        // XXX This in what mednafen does but it's probably far from accurate. No$ has a more
        // detailed description but I don't know how accurate it is.
        let dma_request = self.dma_direction == DmaDirection::CpuToGp0
            || self.dma_direction == DmaDirection::VRamToCpu;

        s |= (dma_request as u32) << 25;

        s |= (self.is_idle() as u32) << 26;

        if let State::VRamLoad(_) = self.state {
            s |= 1 << 27;
        }

        // TODO: can read bit
        s |= 0 << 27;
        s |= (self.dma_can_write() as u32) << 28;
        s |= (self.dma_direction as u32) << 29;

        let display_line_even_odd = u32::from(self.cur_line_vram_y & 1);
        s |= display_line_even_odd << 31;

        s
    }

    /// Returns true if we're ready to accept DMA commands
    pub fn dma_can_write(&self) -> bool {
        // TODO: return false if in PLINE
        if let State::InQuad(_) = self.state {
            return false;
        }

        if self.command_fifo.is_empty() {
            return true;
        }

        let next_command = self.next_command();

        if let State::VRamStore(_) = self.state {
            return false;
        }

        if let State::VRamLoad(_) = self.state {
            return false;
        }

        // XXX this is taken from mednafen but I don't quite understand why we check `fifo_len`
        // instead of `len` here. Don't we just want to check if the entire command has been
        // received?
        if self.command_fifo.len() >= next_command.fifo_len() {
            // XXX I don't understand why mednafen doesn't use the same condition as in
            // `try_write_command`. Surely it would make sense for the `dma_can_write` bit to
            // simply be a `is_fifo_not_full` bit?
            return false;
        }

        true
    }

    /// Computes the value of the status register's "idle" bit
    fn is_idle(&self) -> bool {
        // TODO: add "InCmd" when we implement it
        self.state.is_idle() && self.draw_time_budget >= 0 && self.command_fifo.is_empty()
    }

    /// Attempt to write `command` to the command FIFO, returns `true` if successful, `false` if
    /// the FIFO overflowed and the command was dropped
    fn try_write_command(&mut self, command: u32) -> bool {
        // This logic was taken from mednafen: normally we should have a `command_fifo` of the same
        // depth as the real PSX (0x10 entries) and reject the command if it's empty. The problem
        // is that this requires very accurate GPU pipeline emulation, if a game really pushes the
        // FIFO to the limit and we end up slightly slower than normal we'll drop some data that we
        // shouldn't. As a workaround we use a deeper FIFO and we allow one extra command in it.
        let cur_fifo_len = self.command_fifo.len();

        if cur_fifo_len >= PSX_COMMAND_FIFO_DEPTH {
            // We have more data than a real PSX would allow but if it fits with the next command
            // removed we allow it anyway
            let next_command = self.next_command();

            let fifo_max = PSX_COMMAND_FIFO_DEPTH + next_command.fifo_len();

            if cur_fifo_len >= fifo_max {
                // Nope, the FIFO is still too full, drop the command
                warn!("GPU FIFO full, dropping 0x{:x}", command);
                return false;
            }
        }

        self.command_fifo.push(command);
        true
    }

    /// Peek into the command FIFO and retrieve the next Command to be executed. It's a mistake to
    /// call this method if the FIFO is empty.
    fn next_command(&self) -> &'static Command {
        debug_assert!(!self.command_fifo.is_empty());

        let opcode = self.command_fifo.peek() >> 24;

        &commands::GP0_COMMANDS[opcode as usize]
    }

    fn add_draw_time(&mut self, elapsed_cpu_cycles: CycleCount) {
        // No idea what's the rationale behind this cycle twiddling, it's copied from mednafen
        self.draw_time_budget += elapsed_cpu_cycles << 1;

        if self.draw_time_budget > 256 {
            self.draw_time_budget = 256;
        }
    }

    /// Returns the number of GPU cycles elapsed while the CPU ran `cpu_cyles`. Any fractional
    /// leftover cycle will be stored in `remaining_fractional_cycles`
    fn tick(&mut self, cpu_cycles: CycleCount) -> CycleCount {
        let clock_ratio = match self.video_standard {
            VideoStandard::Ntsc => GPU_CYCLES_PER_CPU_CYCLES_NTSC,
            VideoStandard::Pal => GPU_CYCLES_PER_CPU_CYCLES_PAL,
        };

        let mut gpu_cycles = u64::from(self.remaining_fractional_cycles);
        gpu_cycles += (cpu_cycles as u64) * clock_ratio;

        // FRACTIONAL_FACTOR should be a power of two so that the following modulo/division
        // optimize as simple bitops
        self.remaining_fractional_cycles = (gpu_cycles % FRACTIONAL_FACTOR) as u16;

        (gpu_cycles / FRACTIONAL_FACTOR) as CycleCount
    }

    /// Returns the total length of a line (including horizontal blanking)
    fn line_length(&self) -> u16 {
        match self.display_mode.standard() {
            // I'm not really sure what justifies this `line_phase` business but that's what
            // mednafen does. Maybe the real value is close to 3412.5 and therefore we have close
            // to one full cycle added every other cycle?
            VideoStandard::Ntsc => 3412 + self.line_phase as u16,
            VideoStandard::Pal => 3405,
        }
    }

    /// Refresh the value of `lines_per_field` based on the display mode
    fn refresh_lines_per_field(&mut self) {
        self.lines_per_field = if self.display_mode.is_interlaced() {
            let l = match self.display_mode.standard() {
                VideoStandard::Ntsc => 263,
                VideoStandard::Pal => 313,
            };

            l - self.bottom_field as u16
        } else {
            match self.display_mode.standard() {
                VideoStandard::Ntsc => 263,
                VideoStandard::Pal => 314,
            }
        };
    }

    /// Called when we switch to a new line
    fn new_line(&mut self) {
        self.line_phase = !self.line_phase;

        self.cur_line = (self.cur_line + 1) % self.lines_per_field;
    }

    /// Called when we're about to finish the current field
    fn new_field(&mut self) {
        self.bottom_field = if self.display_mode.is_interlaced() {
            !self.bottom_field
        } else {
            false
        };
    }

    /// Consume the `draw_time_budget`
    fn draw_time(&mut self, time: CycleCount) {
        self.draw_time_budget -= time;
    }

    /// Return various GPU state information in the GPUREAD register
    fn gp1_get_info(&mut self, val: u32) {
        // XXX what happens if we're in the middle of a framebuffer read?
        let v = match val & 0xf {
            2 => self.tex_window.0,
            3 => {
                let top = self.clip_y_min as u32;
                let left = self.clip_x_min as u32;

                left | (top << 10)
            }
            4 => {
                let bottom = self.clip_y_max as u32;
                let right = (self.clip_x_max - 1) as u32;

                right | (bottom << 10)
            }
            5 => {
                let x = (self.draw_offset_x as u32) & 0x7ff;
                let y = (self.draw_offset_y as u32) & 0x7ff;

                x | (y << 11)
            }
            // GPU version. Seems to always be 2?
            7 => 2,
            _ => unimplemented!("Unsupported GP1 info command {:08x}", val),
        };

        self.read_word = v;
    }
}

pub fn run(psx: &mut Psx) {
    let elapsed = sync::resync(psx, GPUSYNC);

    psx.gpu.add_draw_time(elapsed);

    process_commands(psx);

    let mut elapsed_gpu_cycles = psx.gpu.tick(elapsed);

    timers::run_gpu_clocks(psx, elapsed_gpu_cycles);

    while elapsed_gpu_cycles >= psx.gpu.cycles_to_line_event {
        elapsed_gpu_cycles -= psx.gpu.cycles_to_line_event;

        // We either reached hsync or left it
        psx.gpu.in_hsync = !psx.gpu.in_hsync;

        timers::set_in_hsync(psx, psx.gpu.in_hsync);

        if psx.gpu.in_hsync {
            // We don't have anything special to do here when we reach the hsync, we only handle
            // this case specially to synchronize the timer code.
            psx.gpu.cycles_to_line_event = HSYNC_LEN_CYCLES;
        } else {
            // We reached the EOL
            handle_eol(psx);
        }
    }

    psx.gpu.cycles_to_line_event -= elapsed_gpu_cycles;

    // New we need to program the next sync at `cycles_to_line_event`. Where it gets tricky is that
    // we program sync events based on the CPU clock, so we need to do the conversion
    let mut delta = psx.gpu.cycles_to_line_event as u64 * FRACTIONAL_FACTOR;
    // Don't forget the fractional cycle we have leftover
    delta -= u64::from(psx.gpu.remaining_fractional_cycles);

    // Finally divide by the frequency factor, rounding *up* (we want to be called when the event
    // has occurred, not just before). Remember that in order to divide `x` by `y` rounding up you
    // need to do `(x + y - 1) / y`.
    let clock_ratio = match psx.gpu.video_standard {
        VideoStandard::Ntsc => GPU_CYCLES_PER_CPU_CYCLES_NTSC,
        VideoStandard::Pal => GPU_CYCLES_PER_CPU_CYCLES_PAL,
    };

    delta = (delta + clock_ratio - 1) / clock_ratio;

    if delta < 1 {
        delta = 1;
    } else if delta > 128 {
        // I believe that mednafen does that in order to trigger a call to `process_commands` very
        // often and keep the GPU working. We could relax this when we don't care for very accurate
        // timings
        delta = 128;
    }

    sync::next_event(psx, GPUSYNC, delta as CycleCount);
}

pub fn dma_can_write(psx: &mut Psx) -> bool {
    run(psx);
    psx.gpu.dma_can_write()
}

/// Called when we reach the end of line (just after the HSYNC)
fn handle_eol(psx: &mut Psx) {
    let mut eof = false;

    psx.gpu.rasterizer.end_of_line(psx.gpu.cur_line);

    psx.gpu.new_line();

    // Next line event will be when we reach the hsync
    psx.gpu.cycles_to_line_event = CycleCount::from(psx.gpu.line_length()) - HSYNC_LEN_CYCLES;
    let cur_line = psx.gpu.cur_line;

    // Taken from mednafen but I'm not sure if that's necessary or even useful. Normally we'll draw
    // the frame when we reach `display_line_end` below. If we miss that we have the code running
    // on the last field line below that'll always catch it. So what's the point of checking once
    // again here? Especially since at this point the line number seems fairly arbitrary. I guess
    // it can trigger early if `display_line_end` is set to some silly value but is it really worth
    // a special case?
    if !psx.gpu.frame_drawn {
        let draw_line = match psx.gpu.video_standard {
            VideoStandard::Ntsc => 256,
            VideoStandard::Pal => 308,
        };

        if cur_line == draw_line {
            // We reached the end of active video, we can tell the frontend to render the frame
            eof = true;
        }
    }

    let is_first_line = cur_line == 0;
    let is_last_line = cur_line == psx.gpu.lines_per_field - 1;

    if is_last_line {
        if !psx.gpu.frame_drawn {
            // Normally we should've drawn the frame by now but we might have missed it if the
            // video standard changed mid-frame. In this case we can just draw it now in order not
            // to skip the frame entirely and it'll return to normal next frame
            eof = true;
        }

        // I'm not sure why Mednafen changes the field on the last line of the field instead of the
        // first line of the next one.
        psx.gpu.new_field();
    } else if is_first_line {
        debug_assert!(psx.gpu.frame_drawn, "Last frame wasn't drawn!");

        psx.gpu.frame_drawn = false;
        psx.gpu.refresh_lines_per_field();
    }

    if cur_line == psx.gpu.display_line_end && psx.gpu.display_active {
        // We're leaving the active display area.
        psx.gpu.display_active = false;
        psx.gpu.cur_line_vram_offset = 0;

        irq::set_high(psx, irq::Interrupt::VBlank);
        timers::set_in_vsync(psx, true);

        if psx.gpu.display_mode.is_true_interlaced() {
            // Prepare for the next frame, if we're currently sending the bottom field it means
            // that we're going to switch to the top
            psx.gpu.read_bottom_field = !psx.gpu.bottom_field;
            psx.gpu.rasterizer.field_change(psx.gpu.read_bottom_field);
        } else if psx.gpu.read_bottom_field {
            psx.gpu.read_bottom_field = false;
            psx.gpu.rasterizer.field_change(psx.gpu.read_bottom_field);
        }

        if !psx.gpu.frame_drawn {
            // More magic from mednafen. I assume that the logic is to try to refresh the display
            // as early as possible to minimize latency, although I'm not really sure I understand
            // the logic behind putting a minimum line value here. The comment in mednafen mentions
            // Descent(NTSC) which reaches the end of frame at line 236 and Mikagura Shoujo
            // Tanteidan which sets it to 192 during the intro FMV.
            let line_min = match psx.gpu.video_standard {
                VideoStandard::Ntsc => 232,
                VideoStandard::Pal => 260,
            };

            if cur_line >= line_min {
                eof = true;
            }
        }
    }

    if cur_line == psx.gpu.display_line_start && !psx.gpu.display_active {
        // We're entering the active display area
        psx.gpu.display_active = true;
        irq::set_low(psx, irq::Interrupt::VBlank);
        timers::set_in_vsync(psx, false);
    }

    // Figure out which VRAM line is being displayed
    psx.gpu.cur_line_vram_y = psx.gpu.display_vram_y_start;
    psx.gpu.cur_line_vram_y += if psx.gpu.display_mode.is_true_interlaced() {
        let field_off = if psx.gpu.display_active {
            psx.gpu.read_bottom_field as u16
        } else {
            0
        };

        (psx.gpu.cur_line_vram_offset << 1) | field_off
    } else {
        psx.gpu.cur_line_vram_offset
    };
    psx.gpu.cur_line_vram_y %= VRAM_HEIGHT;

    if eof {
        draw_frame(psx);
    }

    if psx.gpu.display_active {
        psx.gpu.cur_line_vram_offset += 1;
    }
}

/// Called when a frame is done rendering and should be displayed
fn draw_frame(psx: &mut Psx) {
    // Update debug overlay before sending frame
    psx.gpu.update_debug_overlay();
    
    psx.gpu.rasterizer.end_of_frame();
    psx.gpu.frame_drawn = true;
    psx.frame_done = true;
}

pub fn store<T: Addressable>(psx: &mut Psx, off: u32, val: T) {
    if T::width() != AccessWidth::Word {
        panic!("Unhandled GPU store ({:?})", T::width());
    }

    let val = val.as_u32();

    match off {
        0 => gp0(psx, val),
        4 => gp1(psx, val),
        _ => unreachable!(),
    };
}

pub fn load<T: Addressable>(psx: &mut Psx, off: u32) -> T {
    if T::width() != AccessWidth::Word {
        panic!("Unhandled GPU load ({:?})", T::width());
    }

    let v = match off {
        0 => read(psx),
        4 => psx.gpu.status(),
        _ => unreachable!(),
    };

    T::from_u32(v)
}

pub fn dma_store(psx: &mut Psx, val: u32) {
    gp0(psx, val);
}

pub fn dma_load(psx: &mut Psx) -> u32 {
    read(psx)
}

/// Handles loads from GP0
fn read(psx: &mut Psx) -> u32 {
    match psx.gpu.state {
        State::VRamLoad(ref mut vram_load) => {
            let (frame, pos) = match vram_load {
                None => {
                    // We haven't received the frame from the renderer yet, let's do that now
                    let frame = psx.gpu.rasterizer.receive_vram_load();
                    *vram_load = Some((frame, 0));
                    vram_load.as_mut().unwrap()
                }
                Some(ref mut s) => s,
            };

            // If we reach this point we should have at least one pixel left.
            //
            // XXX Watch out: frame pixels are u32 but in this case they're really u16 and the top
            // 16bits is unused. I'm just being lazy and reuse the same structure for frame draws
            // and VRAM reads.
            let p1 = frame.pixels[*pos as usize];
            *pos += 1;

            let to_read = frame.pixels.len() - *pos as usize;

            let p2 = if to_read > 1 {
                let p2 = frame.pixels[*pos as usize];
                *pos += 1;
                p2
            } else if to_read == 1 {
                // Last pixel
                let p2 = frame.pixels[*pos as usize];
                psx.gpu.state = State::Idle;
                p2
            } else {
                // No more pixels
                psx.gpu.state = State::Idle;
                0
            };

            p1 | (p2 << 16)
        }
        _ => {
            // XXX I'm not really sure about this one. Is the read_word normally pushed in the
            // FIFO?  What happens if you send a GP1[0x10] and then immediately attempt to read the
            // framebuffer? Needs more testing
            psx.gpu.read_word
        }
    }
}

/// Handle GP0 commands
fn gp0(psx: &mut Psx, val: u32) {
    if psx.gpu.try_write_command(val) {
        process_commands(psx);
    }
}

/// Handle GP1 commands
fn gp1(psx: &mut Psx, val: u32) {
    psx.gpu.rasterizer.push_gp1(val);

    let op = val >> 24;

    match op {
        0x00 => psx.gpu.reset(),
        0x01 => psx.gpu.reset_command_fifo(),
        // IRQ1 ack
        0x02 => (),
        0x03 => psx.gpu.display_off = (val & 1) != 0,
        0x04 => psx.gpu.dma_direction.set(val & 3),
        0x05 => {
            // XXX from mednafen: LSB ignored.
            psx.gpu.display_vram_x_start = (val & 0x3fe) as u16;
            psx.gpu.display_vram_y_start = ((val >> 10) & 0x1ff) as u16;
        }
        0x06 => {
            psx.gpu.display_column_start = (val & 0xfff) as u16;
            psx.gpu.display_column_end = ((val >> 12) & 0xfff) as u16;
        }
        0x07 => {
            psx.gpu.display_line_start = (val & 0x3ff) as u16;
            psx.gpu.display_line_end = ((val >> 10) & 0x3ff) as u16;
        }
        0x08 => psx.gpu.display_mode.set(val & 0xff_ffff),
        0x10 => psx.gpu.gp1_get_info(val),
        _ => unimplemented!("GP1 0x{:08x}", val),
    }
}

/// Attempt to execute a command from the `command_fifo`
fn process_commands(psx: &mut Psx) {
    let pending_commands = !psx.gpu.command_fifo.is_empty();

    match psx.gpu.state {
        State::Idle => run_next_command(psx),
        State::InQuad(draw_time) => {
            if psx.gpu.draw_time_budget >= 0 {
                // We have finished drawing the first triangle in the quad, we can move to the 2nd
                // one
                psx.gpu.draw_time(draw_time);
                psx.gpu.state = State::Idle;
            }
        }
        State::PolyLine(opcode, _) => {
            if psx.gpu.draw_time_budget >= 0 && pending_commands {
                let next = psx.gpu.command_fifo.peek();
                if next & 0xf000_f000 == 0x5000_5000 {
                    // End-of-line marker
                    psx.gpu.command_pop_to_rasterizer();
                    psx.gpu.state = State::Idle;
                } else {
                    // Shaded polylines require 2 words per segment, solid polylines only 1
                    let is_shaded = (opcode & 0x10) != 0;
                    let words_per_segment = 1 + (is_shaded as usize);

                    if psx.gpu.command_fifo.len() >= words_per_segment {
                        // We can draw the next segment
                        let cmd = &commands::GP0_COMMANDS[opcode as usize];
                        (cmd.handler)(psx);
                    }
                }
            }
        }
        State::VRamStore(ref mut nwords) => {
            if pending_commands {
                let v = psx.gpu.command_fifo.pop();
                psx.gpu.rasterizer.push_gp0(v);
                *nwords -= 1;

                if *nwords == 0 {
                    psx.gpu.state = State::Idle;
                }
            }
        }
        // We don't process commands in VRAM Load mode
        // XXX validate on real hardware
        State::VRamLoad(_) => (),
    }
}

fn run_next_command(psx: &mut Psx) {
    if psx.gpu.command_fifo.is_empty() {
        // We have nothing to do if the FIFO is empty
        return;
    }

    let command = psx.gpu.next_command();

    if command.len() > psx.gpu.command_fifo.len() {
        // We still haven't received the entire command, wait longer
        return;
    }

    // Apparently there are a handful of commands that aren't executed like the rest. Both mednafen
    // and No$ agree on that, however the specifics are unclear. I tag these commands as "out of
    // band" here (mednafen calls them "ss_cmd", not sure what that means).
    //
    // No$ says that these commands "do not take up space in the FIFO" and are "probably executed
    // immediately (even if there're still other commands in the FIFO)". If that's true it means
    // that we should run these commands directly from `gp0` without touching the FIFO.
    //
    // Mednafen on the other hands puts these commands through the FIFO as usual and executes them
    // in order, just with no draw time overhead.
    if psx.gpu.draw_time_budget < 0 && !command.out_of_band {
        // We don't have enough time budget to execute this command
        return;
    }

    if !command.out_of_band {
        psx.gpu.draw_time(2);
    }

    // Invoke the callback to actually implement the command with error handling
    execute_command_with_error_handling(psx, command);
}

/// Execute a GPU command with proper error handling
fn execute_command_with_error_handling(psx: &mut Psx, command: &'static Command) {
    // Store original state for potential recovery
    let opcode = psx.gpu.command_fifo.peek() >> 24;
    
    // Try to execute the command
    (command.handler)(psx);
    
    // Update error handler frame counter if needed
    if let Ok(mut handler) = error_handler::GPU_ERROR_HANDLER.try_lock() {
        // Check if we're at frame boundary
        if psx.gpu.frame_drawn {
            handler.next_frame();
        }
    }
}

#[derive(serde::Serialize, serde::Deserialize)]
enum State {
    Idle,
    /// We're drawing the first triangle of a quad. The CycleCount is the number of cycles we'll
    /// have to use to draw the 2nd triangle.
    InQuad(CycleCount),
    /// We're in the middle of a polyline. The u8 is the opcode for this line, then we store the
    /// position of the end of the last drawn segment (i.e. the start of the next segment)
    PolyLine(u8, Position),
    /// We're uploading data to the VRAM. The u32 is the number of 32bit words left to transfer.
    VRamStore(u32),
    /// We're downloading data from the VRAM. Since this comes from the rasterizer we set the
    /// Option to `None` while we're waiting for the rasterizer to send us the data, then we store
    /// the received frame when we receive it, alongside a counter that tells us how many bytes
    /// we've left to read
    VRamLoad(Option<(Frame, u32)>),
}

impl State {
    fn is_idle(&self) -> bool {
        matches!(self, State::Idle)
    }
}

/// Wrapper around the Draw Mode register value (set by GP0[0xe1] and polygon draw commands)
#[derive(serde::Serialize, serde::Deserialize, Copy, Clone)]
struct DrawMode(u32);

impl DrawMode {
    fn new(mode: u32) -> DrawMode {
        DrawMode(mode)
    }

    /// Update from a polygon draw command. When that happens it overwrites the previous value
    /// globally (i.e. the configuration remains set for any subsequent draw commands, not just the
    /// current polygon)
    fn update_from_poly(&mut self, poly_cmd: u32) {
        // XXX bit 11 (texture_disable) can also be set/cleared, but only if the functionality is
        // enabled using GP1[0x09]
        self.0 &= !0x9ff;
        self.0 |= (poly_cmd >> 16) & 0x9ff;
    }

    fn texture_disable(self) -> bool {
        self.0 & (1 << 11) != 0
    }

    /// Coordinate of the left side of the texture page in VRAM
    fn texture_page_x(self) -> u16 {
        let x = (self.0 & 0xf) as u16;

        x << 6
    }

    /// Coordinate of the top side of the texture page in VRAM
    fn texture_page_y(self) -> u16 {
        let y = ((self.0 >> 4) & 1) as u16;

        y << 8
    }

    fn texture_depth(self) -> u8 {
        ((self.0 >> 7) & 3) as u8
    }

    fn pixel_to_texel_shift(self) -> u8 {
        match self.texture_depth() {
            0 => 2, // Paletted 4bpp
            1 => 1, // Paletted 8bpp
            2 => 0, // True Color 1555BGR, 16bits per pixel
            _ => 0, // XXX double-check if 3 is also truecolor.
        }
    }

    fn transparency_mode(self) -> TransparencyFunction {
        match (self.0 >> 5) & 3 {
            0 => TransparencyFunction::Average,
            1 => TransparencyFunction::Add,
            2 => TransparencyFunction::Sub,
            3 => TransparencyFunction::QuarterAdd,
            _ => unreachable!(),
        }
    }

    /// If true rectangle textures should be flipped horizontally
    fn flip_rect_x(self) -> bool {
        self.0 & (1 << 12) != 0
    }

    /// If true rectangle textures should be flipped vertically
    fn flip_rect_y(self) -> bool {
        self.0 & (1 << 13) != 0
    }

    /// Return true if dithering is enabled
    fn dither_enable(self) -> bool {
        self.0 & (1 << 9) != 0
    }

    /// True if the GPU is allowed to draw to the display area
    fn draw_to_display_area(self) -> bool {
        self.0 & (1 << 10) != 0
    }
}

/// The various transparency modes
#[derive(PartialEq, Eq, Copy, Clone, Debug)]
enum TransparencyFunction {
    /// (Background + Foreground) / 2
    Average,
    /// Background + Foreground
    Add,
    /// Background - Foreground
    Sub,
    /// Background + (Foreground / 4)
    QuarterAdd,
}

/// Wrapper around the Texture Window register value (set by GP0[0xe2])
#[derive(serde::Serialize, serde::Deserialize, Copy, Clone)]
struct TextureWindow(u32);

impl TextureWindow {
    fn new() -> TextureWindow {
        TextureWindow(0)
    }

    fn set(&mut self, tw: u32) {
        self.0 = tw;
    }

    /// Mask to be ANDed to U coordinates
    fn u_mask(self) -> u8 {
        let m = (self.0 & 0x1f) as u8;

        // 8 pixel steps
        !(m << 3)
    }

    /// Mask to be ANDed to V coordinates
    fn v_mask(self) -> u8 {
        let m = ((self.0 >> 5) & 0x1f) as u8;

        // 8 pixel steps
        !(m << 3)
    }

    /// Offset to be added to U coordinates after applying `u_mask`
    fn u_offset(self) -> u8 {
        let off = ((self.0 >> 10) & 0x1f) as u8;

        (off << 3) & !self.u_mask()
    }

    /// Offset to be added to V coordinates after applying `v_mask`
    fn v_offset(self) -> u8 {
        let off = ((self.0 >> 15) & 0x1f) as u8;

        (off << 3) & !self.v_mask()
    }
}

/// Wrapper around the Display Mode register value (set by GP1[0x08])
#[derive(serde::Serialize, serde::Deserialize, Copy, Clone)]
pub struct DisplayMode(u32);

impl DisplayMode {
    pub fn new() -> DisplayMode {
        DisplayMode(0)
    }

    pub fn set(&mut self, mode: u32) {
        self.0 = mode
    }

    /// Create a DisplayMode with a specific color depth
    pub fn with_color_depth(depth: ColorDepth) -> DisplayMode {
        let bits = match depth {
            ColorDepth::Bpp15 => 0,          // Bit 7=0, Bit 4=0
            ColorDepth::Bpp24 => 1 << 4,     // Bit 7=0, Bit 4=1
            ColorDepth::Bpp8 => 1 << 7,      // Bit 7=1, Bit 4=0
            ColorDepth::Bpp4 => (1 << 7) | (1 << 4), // Bit 7=1, Bit 4=1
        };
        DisplayMode(bits)
    }

    pub fn standard(self) -> VideoStandard {
        if self.0 & (1 << 3) != 0 {
            VideoStandard::Pal
        } else {
            VideoStandard::Ntsc
        }
    }

    pub fn is_interlaced(self) -> bool {
        self.0 & (1 << 5) != 0
    }

    /// To actually have the console output in interlaced (having two interlaced fields in VRAM and
    /// the console displays one after the other) it's not enough to set the `is_interlaced` bit,
    /// you also need to set bit 2 in Display Mode to actually tell the console to use two fields
    /// in VRAM. Without it the console sends the same data for the top and bottom fields, which is
    /// fairly useless.
    pub fn is_true_interlaced(self) -> bool {
        let two_fields = self.0 & (1 << 2) != 0;

        self.is_interlaced() && two_fields
    }

    /// Retrieve the approximate horizontal resolution of the active video. This is an
    /// approximation because it will also depend on the timing configuration of the output (column
    /// start/column end etc...).
    pub fn xres(self) -> u16 {
        if (self.0 & (1 << 6)) != 0 {
            368
        } else {
            match self.0 & 3 {
                0 => 256,
                1 => 320,
                2 => 512,
                3 => 640,
                _ => unreachable!(),
            }
        }
    }

    /// True if we output 24 bits per pixel
    pub fn output_24bpp(self) -> bool {
        self.0 & (1 << 4) != 0
    }

    /// Get the color depth mode for display
    /// Bits 4 and 7 control the color depth:
    /// - Bit 4 = 0, Bit 7 = 0: 15bpp (default)
    /// - Bit 4 = 1, Bit 7 = 0: 24bpp
    /// - Bit 4 = 0, Bit 7 = 1: 8bpp (indexed)
    /// - Bit 4 = 1, Bit 7 = 1: 4bpp (indexed)
    pub fn color_depth(self) -> ColorDepth {
        let bit4 = (self.0 >> 4) & 1;
        let bit7 = (self.0 >> 7) & 1;
        
        match (bit7, bit4) {
            (0, 0) => ColorDepth::Bpp15,
            (0, 1) => ColorDepth::Bpp24,
            (1, 0) => ColorDepth::Bpp8,
            (1, 1) => ColorDepth::Bpp4,
            _ => unreachable!(),
        }
    }
}

/// Color depth modes for display output
#[derive(Debug, Copy, Clone, PartialEq, Eq, serde::Serialize, serde::Deserialize)]
pub enum ColorDepth {
    /// 15bpp direct color (RGB555)
    Bpp15,
    /// 24bpp direct color  
    Bpp24,
    /// 8bpp indexed color (256 color palette)
    Bpp8,
    /// 4bpp indexed color (16 color palette)
    Bpp4,
}

/// Wrapper around the Mask Setting register value (set by GP0[0xe6])
#[derive(serde::Serialize, serde::Deserialize)]
struct MaskSettings {
    /// Raw register value
    raw: u32,
    /// Pixel value that should be ORed on write
    or_mask: Pixel,
}

impl MaskSettings {
    fn new() -> MaskSettings {
        MaskSettings {
            raw: 0,
            or_mask: Pixel::from_mbgr1555(0),
        }
    }

    fn set(&mut self, v: u32) {
        self.raw = v & 3;

        let p = if self.draw_with_mask_bit() { 0x8000 } else { 0 };

        self.or_mask = Pixel::from_mbgr1555(p);
    }

    fn draw_with_mask_bit(&self) -> bool {
        self.raw & 1 != 0
    }

    fn check_mask_bit(&self) -> bool {
        self.raw & (1 << 1) != 0
    }

    fn can_draw_to(&self, p: Pixel) -> bool {
        if self.check_mask_bit() {
            !p.mask()
        } else {
            true
        }
    }

    fn mask(&self, mut p: Pixel) -> Pixel {
        p.0 |= self.or_mask.0;

        p
    }
}

/// Requested DMA direction.
#[derive(serde::Serialize, serde::Deserialize, Clone, Copy, PartialEq, Eq)]
enum DmaDirection {
    Off = 0,
    Fifo = 1,
    CpuToGp0 = 2,
    VRamToCpu = 3,
}

impl DmaDirection {
    fn set(&mut self, v: u32) {
        *self = match v & 3 {
            0 => DmaDirection::Off,
            1 => DmaDirection::Fifo,
            2 => DmaDirection::CpuToGp0,
            3 => DmaDirection::VRamToCpu,
            _ => unreachable!(),
        }
    }
}

/// Real PSX command FIFO depth
const PSX_COMMAND_FIFO_DEPTH: usize = 0x10;

/// Emulated command FIFO depth. This is different from `PSX_COMMAND_FIFO_DEPTH` to work around
/// emulation inaccuracies, see `try_write_command` above for more infos. Needs to be a power of
/// two for the FIFO code to work correctly.
const COMMAND_FIFO_DEPTH: usize = 0x20;

/// The are a few hardware differences between PAL and NTSC consoles, in particular the pixelclock
/// runs slightly slower on PAL consoles.
#[derive(serde::Serialize, serde::Deserialize, Clone, Copy)]
pub enum VideoStandard {
    Ntsc,
    Pal,
}

/// Total number of lines in the VRAM
const VRAM_HEIGHT: u16 = 512;

/// Duration of the HSYNC in GPU cycles
const HSYNC_LEN_CYCLES: CycleCount = 200;

/// Scaling factor used in fixed point GPU cycle arithmetics
const FRACTIONAL_FACTOR: u64 = 1 << 16;

/// Ratio of GPU_FREQ_NTSC_HZ / CPU_FREQ_HZ multiplied by 0x1000 to use fixed point arithmetics
/// instead of floating point
const GPU_CYCLES_PER_CPU_CYCLES_NTSC: u64 =
    (GPU_FREQ_NTSC_HZ * (FRACTIONAL_FACTOR as f64) / (CPU_FREQ_HZ as f64)) as u64;

/// Ratio of GPU_FREQ_PAL_HZ / CPU_FREQ_HZ multiplied by 0x1000 to use fixed point arithmetics
/// instead of floating point
const GPU_CYCLES_PER_CPU_CYCLES_PAL: u64 =
    (GPU_FREQ_PAL_HZ * (FRACTIONAL_FACTOR as f64) / (CPU_FREQ_HZ as f64)) as u64;

/// GPU frequency for NTSC consoles (Japan + North America)
const GPU_FREQ_NTSC_HZ: f64 = 53_693_181.818;
/// GPU frequency for PAL consoles (Europe)
const GPU_FREQ_PAL_HZ: f64 = 53_203_425.;<|MERGE_RESOLUTION|>--- conflicted
+++ resolved
@@ -9,12 +9,9 @@
 mod enhanced_rasterizer;
 pub mod shader_cache;
 pub mod shader_manager;
-<<<<<<< HEAD
 pub mod crt_shaders;
 pub mod crt_shader_pipeline;
-=======
 pub mod crt_beam_renderer;
->>>>>>> f8646bae
 
 #[cfg(feature = "vulkan")]
 pub mod vulkan_shader;
