--- conflicted
+++ resolved
@@ -3,9 +3,7 @@
 mod rasterizer;
 mod error_handler;
 mod debug_overlay;
-<<<<<<< HEAD
 pub mod texture_replacement;
-=======
 pub mod texture_cache;
 mod rendering_pipeline;
 mod enhanced_rasterizer;
@@ -20,7 +18,6 @@
 
 #[cfg(feature = "vulkan-renderer")]
 pub mod vulkan_renderer;
->>>>>>> c413fd34
 
 #[cfg(test)]
 mod error_handler_tests;
@@ -36,11 +33,8 @@
 pub use rendering_pipeline::{RenderingMode, RenderingPipeline};
 use error_handler::{GpuCommandError, ErrorRecoveryAction, report_gpu_error, check_vram_bounds, check_clut_bounds};
 use debug_overlay::{DebugOverlay, DebugOverlayConfig};
-<<<<<<< HEAD
 use texture_replacement::{TextureReplacementSystem, TextureReplacementConfig};
-=======
 use shader_manager::{ShaderManager, DrawState, ShaderHandle};
->>>>>>> c413fd34
 
 // Re-export ColorDepth for use in rasterizer
 use self::ColorDepth;
@@ -127,17 +121,14 @@
     read_word: u32,
     /// Debug overlay for error visualization
     debug_overlay: DebugOverlay,
-<<<<<<< HEAD
     /// Texture replacement system
     texture_replacement: Option<TextureReplacementSystem>,
     /// Current game ID for texture pack management
     current_game_id: String,
-=======
     /// Hardware-accurate rendering pipeline
     rendering_pipeline: RenderingPipeline,
     /// Shader pre-compilation and cache manager
     shader_manager: Option<ShaderManager>,
->>>>>>> c413fd34
 }
 
 impl Gpu {
@@ -185,13 +176,10 @@
             display_off: true,
             read_word: 0,
             debug_overlay: DebugOverlay::new(),
-<<<<<<< HEAD
             texture_replacement: None,
             current_game_id: String::new(),
-=======
             rendering_pipeline: RenderingPipeline::new(),
             shader_manager: None,
->>>>>>> c413fd34
         };
 
         gpu.refresh_lines_per_field();
@@ -251,7 +239,6 @@
         }
     }
     
-<<<<<<< HEAD
     /// Initialize texture replacement system
     pub fn init_texture_replacement(&mut self, config: TextureReplacementConfig) {
         log::info!("Initializing texture replacement system");
@@ -320,7 +307,7 @@
             tex_sys.update_config(config);
         }
     }
-=======
+
     /// Set rendering pipeline mode (Enhanced/Original)
     pub fn set_rendering_mode(&mut self, mode: RenderingMode) {
         self.rendering_pipeline.set_mode(mode);
@@ -395,7 +382,6 @@
             .ok_or_else(|| "Shader manager not initialized".to_string())?
             .import_shader_pack(pack_path)
     }
->>>>>>> c413fd34
 
     /// Pop a command from the `command_fifo` and return it while also sending it to the rasterizer
     /// as a side effect.
