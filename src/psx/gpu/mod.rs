mod commands;
mod fifo;
mod rasterizer;
mod error_handler;
mod debug_overlay;
pub mod texture_replacement;
pub mod texture_cache;
mod rendering_pipeline;
mod enhanced_rasterizer;
pub mod shader_cache;
pub mod shader_manager;
pub mod crt_beam_renderer;

#[cfg(feature = "vulkan")]
pub mod vulkan_shader;

#[cfg(feature = "opengl")]
pub mod opengl_shader;

#[cfg(feature = "vulkan-renderer")]
pub mod vulkan_renderer;

#[cfg(test)]
mod error_handler_tests;
#[cfg(test)]
mod rendering_test;
#[cfg(test)]
mod shader_cache_test;

use super::cpu::CPU_FREQ_HZ;
use super::{irq, sync, timers, AccessWidth, Addressable, CycleCount, Psx};
use commands::{Command, Position};
pub use rasterizer::{Frame, Pixel, RasterizerOption};
pub use rendering_pipeline::{RenderingMode, RenderingPipeline};
use error_handler::{GpuCommandError, ErrorRecoveryAction, report_gpu_error, check_vram_bounds, check_clut_bounds};
use debug_overlay::{DebugOverlay, DebugOverlayConfig};
use crate::frame_pacing::FramePacer;
pub use crate::frame_pacing::{DisplayMode, DisplayCapabilities, FramePacingStats};
use texture_replacement::{TextureReplacementSystem, TextureReplacementConfig};
use shader_manager::{ShaderManager, DrawState, ShaderHandle};
use crt_beam_renderer::{CrtBeamRenderer, CrtBeamConfig};

// Re-export ColorDepth for use in rasterizer
use self::ColorDepth;

const GPUSYNC: sync::SyncToken = sync::SyncToken::Gpu;

/// CRT Beam Renderer presets for different display configurations
#[derive(Debug, Clone, Copy, PartialEq, Eq, serde::Serialize, serde::Deserialize)]
pub enum CrtBeamPreset {
    Default,
    Hz120,
    Hz240Oled,
    Hdr,
    MaxMotionClarity,
    AuthenticCrt,
}

#[derive(serde::Serialize, serde::Deserialize)]
pub struct Gpu {
    state: State,
    rasterizer: rasterizer::Handle,
    video_standard: VideoStandard,
    /// Current value of the display mode
    display_mode: DisplayMode,
    /// Number of the first line displayed on the screen
    display_line_start: u16,
    /// Number of the first line *not* displayed on the screen
    display_line_end: u16,
    /// Number of the first column displayed on the screen
    display_column_start: u16,
    /// Number of the first column *not* displayed on the screen
    display_column_end: u16,
    /// True when we're between [display_line_start; display_line_end[
    display_active: bool,
    /// First column of the display area in VRAM
    display_vram_x_start: u16,
    /// First line of the display area in VRAM
    display_vram_y_start: u16,
    /// Current value of the draw mode
    draw_mode: DrawMode,
    /// DMA request direction
    dma_direction: DmaDirection,
    /// GP0 command FIFO
    command_fifo: fifo::CommandFifo,
    /// Variable used to simulate the time taken by draw commands. Taken from mednafen. This value
    /// can become negative (we don't start a new draw command if it's negative, but a command
    /// already started won't stop using cycles even if this goes below 0).
    draw_time_budget: CycleCount,
    /// Since the ratio of GPU-to-CPU frequency isn't an integer we can end up with fractional
    /// cycles in `run`. We store them here (this is a fixed point value with 16 fractional bits).
    remaining_fractional_cycles: u16,
    /// True if we're in the current line's HSYNC, false otherwise
    in_hsync: bool,
    /// If we're in the current line's HSYNC then this is the time to the end of line. Otherwise
    /// it's the time until we reach the HSYNC.
    cycles_to_line_event: CycleCount,
    /// Number of the line currently being displayed (from 0 to `lines_per_field`)
    cur_line: u16,
    /// Offset of the currently displayed line in the VRAM (relative to `display_vram_y_start`)
    cur_line_vram_offset: u16,
    /// Actual Y coordinate in VRAM of the currently displayed line
    cur_line_vram_y: u16,
    /// This variable toggles at each new line.
    line_phase: bool,
    /// When interlaced this variable is true when we switch to the bottom field. When progressive
    /// this variable is always false.
    bottom_field: bool,
    /// When interlaced this variable is true when we send the bottom field to the TV
    read_bottom_field: bool,
    /// Total number of lines (including blanking) per field. If the display is progressive there's
    /// only one field per frame
    lines_per_field: u16,
    /// Set to `false` on the beginning of a new line and set to `true` when the line has been
    /// drawn
    frame_drawn: bool,
    /// Left edge of the clipping area
    clip_x_min: i32,
    /// Top edge of the clipping area
    clip_y_min: i32,
    /// Right edge of the clipping area
    clip_x_max: i32,
    /// Bottom edge of the clipping area
    clip_y_max: i32,
    /// Horizontal drawing offset
    draw_offset_x: i32,
    /// Vertical drawing offset
    draw_offset_y: i32,
    /// Texture window settings
    tex_window: TextureWindow,
    /// Mask bit settings
    mask_settings: MaskSettings,
    /// True if the display is disabled,
    display_off: bool,
    /// Next word returned by the GPUREAD command
    read_word: u32,
    /// Debug overlay for error visualization
    debug_overlay: DebugOverlay,
    /// Texture replacement system
    texture_replacement: Option<TextureReplacementSystem>,
    /// Current game ID for texture pack management
    current_game_id: String,
    /// Hardware-accurate rendering pipeline
    rendering_pipeline: RenderingPipeline,
    /// Frame pacing and VRR controller
    frame_pacer: FramePacer,
    /// Shader pre-compilation and cache manager
    shader_manager: Option<ShaderManager>,
<<<<<<< HEAD
    /// Clock multiplier for dynamic GPU clock scaling
    pub clock_multiplier: f32,
=======
    /// Revolutionary CRT beam simulation renderer
    crt_beam_renderer: Option<CrtBeamRenderer>,
    /// CRT beam configuration
    crt_beam_config: CrtBeamConfig,
>>>>>>> f8646bae
}

impl Gpu {
    pub fn new(video_standard: VideoStandard) -> Gpu {
        log::info!("GPU: Initializing with video standard: {:?}", video_standard);
        
        let mut gpu = Gpu {
            state: State::Idle,
            rasterizer: rasterizer::start(),
            video_standard,
            display_mode: DisplayMode::new(),
            display_line_start: 0x10,
            display_line_end: 0x100,
            display_column_start: 0x200,
            display_column_end: 0xc00,
            display_active: false,
            display_vram_x_start: 0,
            display_vram_y_start: 0,
            draw_mode: DrawMode::new(0),
            dma_direction: DmaDirection::Off,
            command_fifo: fifo::CommandFifo::new(),
            draw_time_budget: 0,
            remaining_fractional_cycles: 0,
            // This is what Mednafen uses, I have no idea where that comes from. Surely having
            // extremely precise timings so early on doesn't matter? After all the BIOS will resync
            // on VSync anyway.
            cycles_to_line_event: 3412 - 200,
            in_hsync: false,
            cur_line: 0,
            cur_line_vram_offset: 0,
            cur_line_vram_y: 0,
            line_phase: true,
            bottom_field: false,
            read_bottom_field: false,
            lines_per_field: 0,
            frame_drawn: false,
            clip_x_min: 0,
            clip_y_min: 0,
            clip_x_max: 1,
            clip_y_max: 0,
            draw_offset_x: 0,
            draw_offset_y: 0,
            tex_window: TextureWindow::new(),
            mask_settings: MaskSettings::new(),
            display_off: true,
            read_word: 0,
            debug_overlay: DebugOverlay::new(),
            texture_replacement: None,
            current_game_id: String::new(),
            rendering_pipeline: RenderingPipeline::new(),
            frame_pacer: FramePacer::new(),
            shader_manager: None,
<<<<<<< HEAD
            clock_multiplier: 1.0,
=======
            crt_beam_renderer: None,
            crt_beam_config: CrtBeamConfig::default(),
>>>>>>> f8646bae
        };

        // Detect display capabilities and set up frame pacing
        gpu.frame_pacer.detect_display_capabilities();
        gpu.frame_pacer.set_pal_mode(video_standard == VideoStandard::Pal);
        
        gpu.refresh_lines_per_field();
        
        log::info!("GPU: Initialization complete. Lines per field: {}", gpu.lines_per_field);

        gpu
    }

    pub fn video_standard(&self) -> VideoStandard {
        self.video_standard
    }

    pub fn take_frame(&mut self) -> Option<Frame> {
        // If we were waiting for a VRAM read we must fetch it before attempting to recover a
        // frame, otherwise we'll receive the VRAM read from the rasterizer and think that it's a
        // frame...
        if let State::VRamLoad(None) = self.state {
            let frame = self.rasterizer.receive_vram_load();
            self.state = State::VRamLoad(Some((frame, 0)));
        }

        self.rasterizer.take_frame()
    }

    pub fn set_rasterizer_option(&mut self, opt: RasterizerOption) {
        self.rasterizer.set_option(opt)
    }

    /// Set the internal resolution upscaling factor
    /// 0 = 1x (native), 1 = 2x, 2 = 4x, etc.
    pub fn set_upscale_shift(&mut self, shift: u8) {
        self.set_rasterizer_option(RasterizerOption::UpscaleShift(shift));
    }
    
    /// Enable or disable the debug overlay
    pub fn set_debug_overlay_enabled(&mut self, enabled: bool) {
        self.debug_overlay.set_enabled(enabled);
    }
    
    /// Get debug overlay configuration
    pub fn debug_overlay_config(&self) -> &DebugOverlayConfig {
        self.debug_overlay.config()
    }
    
    /// Set debug overlay configuration
    pub fn set_debug_overlay_config(&mut self, config: DebugOverlayConfig) {
        self.debug_overlay.set_config(config);
    }
    
    /// Update debug overlay with current statistics
    fn update_debug_overlay(&mut self) {
        if let Ok(handler) = error_handler::GPU_ERROR_HANDLER.lock() {
            let stats = handler.get_stats();
            let recent_errors = handler.get_recent_errors(10);
            self.debug_overlay.update(stats, &recent_errors);
        }
    }
    
    /// Initialize texture replacement system
    pub fn init_texture_replacement(&mut self, config: TextureReplacementConfig) {
        log::info!("Initializing texture replacement system");
        self.texture_replacement = Some(TextureReplacementSystem::new(config));
    }
    
    /// Set current game ID for texture pack management
    pub fn set_game_id(&mut self, game_id: String) {
        log::info!("Setting game ID: {}", game_id);
        self.current_game_id = game_id;
    }
    
    /// Load texture pack for current game
    pub fn load_texture_pack(&mut self, pack_name: &str) -> Result<(), String> {
        if let Some(ref mut tex_sys) = self.texture_replacement {
            tex_sys.load_texture_pack(&self.current_game_id, pack_name)
        } else {
            Err("Texture replacement system not initialized".to_string())
        }
    }
    
    /// Process texture for potential replacement
    fn process_texture_replacement(
        &mut self,
        vram_data: &[u16],
        x: u16,
        y: u16,
        width: u16,
        height: u16,
        clut_data: Option<&[u16]>,
    ) -> Option<texture_replacement::LoadedTexture> {
        if let Some(ref mut tex_sys) = self.texture_replacement {
            tex_sys.process_texture(
                vram_data,
                x,
                y,
                width,
                height,
                clut_data,
                &self.current_game_id,
            )
        } else {
            None
        }
    }
    
    /// Poll for async texture loads
    pub fn poll_texture_loads(&mut self) {
        if let Some(ref mut tex_sys) = self.texture_replacement {
            let loaded = tex_sys.poll_async_loads();
            for (hash, texture) in loaded {
                log::debug!("Loaded replacement texture: {}", hash.to_string());
                // The texture is now in cache and will be used on next access
            }
        }
    }
    
    /// Get texture replacement configuration
    pub fn texture_replacement_config(&self) -> Option<TextureReplacementConfig> {
        self.texture_replacement.as_ref().map(|sys| sys.config())
    }
    
    /// Update texture replacement configuration
    pub fn update_texture_replacement_config(&mut self, config: TextureReplacementConfig) {
        if let Some(ref mut tex_sys) = self.texture_replacement {
            tex_sys.update_config(config);
        }
    }

    /// Set rendering pipeline mode (Enhanced/Original)
    pub fn set_rendering_mode(&mut self, mode: RenderingMode) {
        self.rendering_pipeline.set_mode(mode);
        // Notify rasterizer of mode change
        let enhanced_24bit = mode == RenderingMode::Enhanced;
        self.set_rasterizer_option(RasterizerOption::Draw24Bpp(enhanced_24bit));
        self.set_rasterizer_option(RasterizerOption::DitherForceDisable(enhanced_24bit));
    }
    
    /// Get current rendering mode
    pub fn rendering_mode(&self) -> RenderingMode {
        self.rendering_pipeline.mode()
    }
    
    /// Enable/disable sub-pixel precision
    pub fn set_subpixel_precision(&mut self, enabled: bool) {
        self.rendering_pipeline.set_subpixel_precision(enabled);
    }
    
    /// Enable/disable perspective correction
    pub fn set_perspective_correction(&mut self, enabled: bool) {
        self.rendering_pipeline.set_perspective_correction(enabled);
    }
    
    /// Enable/disable color banding reproduction
    pub fn set_color_banding(&mut self, enabled: bool) {
        self.rendering_pipeline.set_color_banding(enabled);
    }
    
    /// Set frame pacing display mode
    pub fn set_display_mode(&mut self, mode: DisplayMode) {
        self.frame_pacer.set_mode(mode);
    }
    
    /// Enable/disable black frame insertion
    pub fn set_black_frame_insertion(&mut self, enabled: bool) {
        self.frame_pacer.enable_black_frame_insertion(enabled);
    }
    
    /// Enable/disable motion interpolation for 120Hz+ displays
    pub fn set_motion_interpolation(&mut self, enabled: bool) {
        self.frame_pacer.enable_motion_interpolation(enabled);
    }
    
    /// Set beam racing offset for CRT-like latency
    pub fn set_beam_racing_offset(&mut self, offset: u32) {
        self.frame_pacer.set_beam_racing_offset(offset);
    }
    
    /// Get frame pacing statistics
    pub fn get_frame_pacing_stats(&self) -> FramePacingStats {
        self.frame_pacer.get_stats()
    }
    
    /// Get display capabilities
    pub fn get_display_capabilities(&mut self) -> DisplayCapabilities {
        self.frame_pacer.detect_display_capabilities()
    }
    
    /// Get current speed adjustment for host sync
    pub fn get_speed_adjustment(&self) -> f64 {
        self.frame_pacer.get_speed_adjustment()
    }
    
    /// Get audio resample ratio for sync
    pub fn get_audio_resample_ratio(&self) -> f64 {
        self.frame_pacer.get_audio_resample_ratio()
    }

    /// Initialize CRT beam simulation renderer
    pub fn init_crt_beam_renderer(&mut self, width: u32, height: u32) -> Result<(), String> {
        match CrtBeamRenderer::new(width, height) {
            Ok(renderer) => {
                log::info!("CRT Beam Renderer initialized at {}x{}", width, height);
                self.crt_beam_renderer = Some(renderer);
                Ok(())
            }
            Err(e) => {
                log::error!("Failed to initialize CRT Beam Renderer: {}", e);
                Err(e)
            }
        }
    }
    
    /// Set CRT beam configuration
    pub fn set_crt_beam_config(&mut self, config: CrtBeamConfig) {
        self.crt_beam_config = config.clone();
        if let Some(ref mut renderer) = self.crt_beam_renderer {
            renderer.set_config(config);
        }
    }
    
    /// Get current CRT beam configuration
    pub fn get_crt_beam_config(&self) -> &CrtBeamConfig {
        &self.crt_beam_config
    }
    
    /// Apply CRT beam preset
    pub fn apply_crt_beam_preset(&mut self, preset: CrtBeamPreset) {
        let config = match preset {
            CrtBeamPreset::Default => CrtBeamConfig::default(),
            CrtBeamPreset::Hz120 => CrtBeamConfig::preset_120hz(),
            CrtBeamPreset::Hz240Oled => CrtBeamConfig::preset_240hz_oled(),
            CrtBeamPreset::Hdr => CrtBeamConfig::preset_hdr(),
            CrtBeamPreset::MaxMotionClarity => CrtBeamConfig::preset_max_motion_clarity(),
            CrtBeamPreset::AuthenticCrt => CrtBeamConfig::preset_authentic_crt(),
        };
        self.set_crt_beam_config(config);
    }
    
    /// Process frame through CRT beam renderer if enabled
    pub fn apply_crt_beam_effect(&mut self, input_texture: u32, time: f64) -> Option<u32> {
        if let Some(ref mut renderer) = self.crt_beam_renderer {
            Some(renderer.render(input_texture, time))
        } else {
            None
        }
    }
    
    /// Get CRT beam renderer metrics
    pub fn get_crt_beam_metrics(&self) -> Option<crt_beam_renderer::CrtBeamMetrics> {
        self.crt_beam_renderer.as_ref().map(|r| r.get_metrics())
    }
    
    /// Initialize shader cache system
    pub fn init_shader_cache(&mut self, cache_dir: std::path::PathBuf, backend: shader_cache::ShaderBackend) {
        match ShaderManager::new(cache_dir, backend) {
            Ok(manager) => {
                log::info!("Shader cache initialized with backend {:?}", backend);
                self.shader_manager = Some(manager);
            }
            Err(e) => {
                log::error!("Failed to initialize shader cache: {}", e);
            }
        }
    }

    /// Set game for shader cache
    pub fn set_game_for_shaders(&mut self, game_id: String) {
        if let Some(ref mut manager) = self.shader_manager {
            manager.set_game(game_id);
        }
    }

    /// Update shader manager (process compilation results)
    pub fn update_shader_manager(&mut self) {
        if let Some(ref mut manager) = self.shader_manager {
            manager.update();
        }
    }

    /// Get shader for current draw state
    fn get_shader_for_state(&mut self, state: DrawState) -> Option<ShaderHandle> {
        self.shader_manager.as_mut().map(|m| m.get_shader(&state))
    }

    /// Export shader pack for current game
    pub fn export_shader_pack(&self, output_path: &str) -> Result<(), String> {
        self.shader_manager.as_ref()
            .ok_or_else(|| "Shader manager not initialized".to_string())?
            .export_shader_pack(output_path)
    }

    /// Import shader pack
    pub fn import_shader_pack(&mut self, pack_path: &str) -> Result<(), String> {
        self.shader_manager.as_mut()
            .ok_or_else(|| "Shader manager not initialized".to_string())?
            .import_shader_pack(pack_path)
    }

    /// Pop a command from the `command_fifo` and return it while also sending it to the rasterizer
    /// as a side effect.
    fn command_pop_to_rasterizer(&mut self) -> u32 {
        let v = self.command_fifo.pop();

        self.rasterizer.push_gp0(v);

        v
    }

    fn reset(&mut self) {
        self.display_line_start = 0x10;
        self.display_line_end = 0x100;
        self.display_column_start = 0x200;
        self.display_column_end = 0xc00;

        self.draw_mode = DrawMode::new(0);
        self.display_mode.set(0);
        self.dma_direction.set(0);

        self.clip_x_min = 0;
        self.clip_y_min = 0;
        self.clip_x_max = 1;
        self.clip_y_max = 0;
        self.draw_offset_x = 0;
        self.draw_offset_y = 0;
        self.tex_window.set(0);
        self.mask_settings.set(0);
        self.display_vram_x_start = 0;
        self.display_vram_y_start = 0;

        self.reset_command_fifo();
    }

    fn reset_command_fifo(&mut self) {
        self.command_fifo.clear();
        self.state = State::Idle;

        if self.draw_time_budget < 0 {
            self.draw_time_budget = 0;
        }
    }

    fn status(&self) -> u32 {
        let mut s = 0;

        s |= self.draw_mode.0 & 0x7ff;

        s |= (self.mask_settings.draw_with_mask_bit() as u32) << 11;
        s |= (self.mask_settings.check_mask_bit() as u32) << 12;

        s |= ((!self.bottom_field) as u32) << 13;

        // TODO: No$ says that bit 14 is `display_mode` bit 7, need to check. Mednafen doesn't set
        // it.

        s |= (self.draw_mode.texture_disable() as u32) << 15;

        s |= ((self.display_mode.0 >> 6) & 1) << 16;
        s |= (self.display_mode.0 & 0x3f) << 17;

        s |= (self.display_off as u32) << 23;
        // TODO: bit 24 - IRQ1 (*not* VSync)

        // XXX This in what mednafen does but it's probably far from accurate. No$ has a more
        // detailed description but I don't know how accurate it is.
        let dma_request = self.dma_direction == DmaDirection::CpuToGp0
            || self.dma_direction == DmaDirection::VRamToCpu;

        s |= (dma_request as u32) << 25;

        s |= (self.is_idle() as u32) << 26;

        if let State::VRamLoad(_) = self.state {
            s |= 1 << 27;
        }

        // TODO: can read bit
        s |= 0 << 27;
        s |= (self.dma_can_write() as u32) << 28;
        s |= (self.dma_direction as u32) << 29;

        let display_line_even_odd = u32::from(self.cur_line_vram_y & 1);
        s |= display_line_even_odd << 31;

        s
    }

    /// Returns true if we're ready to accept DMA commands
    pub fn dma_can_write(&self) -> bool {
        // TODO: return false if in PLINE
        if let State::InQuad(_) = self.state {
            return false;
        }

        if self.command_fifo.is_empty() {
            return true;
        }

        let next_command = self.next_command();

        if let State::VRamStore(_) = self.state {
            return false;
        }

        if let State::VRamLoad(_) = self.state {
            return false;
        }

        // XXX this is taken from mednafen but I don't quite understand why we check `fifo_len`
        // instead of `len` here. Don't we just want to check if the entire command has been
        // received?
        if self.command_fifo.len() >= next_command.fifo_len() {
            // XXX I don't understand why mednafen doesn't use the same condition as in
            // `try_write_command`. Surely it would make sense for the `dma_can_write` bit to
            // simply be a `is_fifo_not_full` bit?
            return false;
        }

        true
    }

    /// Computes the value of the status register's "idle" bit
    fn is_idle(&self) -> bool {
        // TODO: add "InCmd" when we implement it
        self.state.is_idle() && self.draw_time_budget >= 0 && self.command_fifo.is_empty()
    }

    /// Attempt to write `command` to the command FIFO, returns `true` if successful, `false` if
    /// the FIFO overflowed and the command was dropped
    fn try_write_command(&mut self, command: u32) -> bool {
        // This logic was taken from mednafen: normally we should have a `command_fifo` of the same
        // depth as the real PSX (0x10 entries) and reject the command if it's empty. The problem
        // is that this requires very accurate GPU pipeline emulation, if a game really pushes the
        // FIFO to the limit and we end up slightly slower than normal we'll drop some data that we
        // shouldn't. As a workaround we use a deeper FIFO and we allow one extra command in it.
        let cur_fifo_len = self.command_fifo.len();

        if cur_fifo_len >= PSX_COMMAND_FIFO_DEPTH {
            // We have more data than a real PSX would allow but if it fits with the next command
            // removed we allow it anyway
            let next_command = self.next_command();

            let fifo_max = PSX_COMMAND_FIFO_DEPTH + next_command.fifo_len();

            if cur_fifo_len >= fifo_max {
                // Nope, the FIFO is still too full, drop the command
                warn!("GPU FIFO full, dropping 0x{:x}", command);
                return false;
            }
        }

        self.command_fifo.push(command);
        true
    }

    /// Peek into the command FIFO and retrieve the next Command to be executed. It's a mistake to
    /// call this method if the FIFO is empty.
    fn next_command(&self) -> &'static Command {
        debug_assert!(!self.command_fifo.is_empty());

        let opcode = self.command_fifo.peek() >> 24;

        &commands::GP0_COMMANDS[opcode as usize]
    }

    fn add_draw_time(&mut self, elapsed_cpu_cycles: CycleCount) {
        // No idea what's the rationale behind this cycle twiddling, it's copied from mednafen
        self.draw_time_budget += elapsed_cpu_cycles << 1;

        if self.draw_time_budget > 256 {
            self.draw_time_budget = 256;
        }
    }

    /// Returns the number of GPU cycles elapsed while the CPU ran `cpu_cyles`. Any fractional
    /// leftover cycle will be stored in `remaining_fractional_cycles`
    fn tick(&mut self, cpu_cycles: CycleCount) -> CycleCount {
        let clock_ratio = match self.video_standard {
            VideoStandard::Ntsc => GPU_CYCLES_PER_CPU_CYCLES_NTSC,
            VideoStandard::Pal => GPU_CYCLES_PER_CPU_CYCLES_PAL,
        };

        let mut gpu_cycles = u64::from(self.remaining_fractional_cycles);
        gpu_cycles += (cpu_cycles as u64) * clock_ratio;

        // FRACTIONAL_FACTOR should be a power of two so that the following modulo/division
        // optimize as simple bitops
        self.remaining_fractional_cycles = (gpu_cycles % FRACTIONAL_FACTOR) as u16;

        (gpu_cycles / FRACTIONAL_FACTOR) as CycleCount
    }

    /// Returns the total length of a line (including horizontal blanking)
    fn line_length(&self) -> u16 {
        match self.display_mode.standard() {
            // I'm not really sure what justifies this `line_phase` business but that's what
            // mednafen does. Maybe the real value is close to 3412.5 and therefore we have close
            // to one full cycle added every other cycle?
            VideoStandard::Ntsc => 3412 + self.line_phase as u16,
            VideoStandard::Pal => 3405,
        }
    }

    /// Refresh the value of `lines_per_field` based on the display mode
    fn refresh_lines_per_field(&mut self) {
        self.lines_per_field = if self.display_mode.is_interlaced() {
            let l = match self.display_mode.standard() {
                VideoStandard::Ntsc => 263,
                VideoStandard::Pal => 313,
            };

            l - self.bottom_field as u16
        } else {
            match self.display_mode.standard() {
                VideoStandard::Ntsc => 263,
                VideoStandard::Pal => 314,
            }
        };
    }

    /// Called when we switch to a new line
    fn new_line(&mut self) {
        self.line_phase = !self.line_phase;

        self.cur_line = (self.cur_line + 1) % self.lines_per_field;
    }

    /// Called when we're about to finish the current field
    fn new_field(&mut self) {
        self.bottom_field = if self.display_mode.is_interlaced() {
            !self.bottom_field
        } else {
            false
        };
    }

    /// Consume the `draw_time_budget`
    fn draw_time(&mut self, time: CycleCount) {
        self.draw_time_budget -= time;
    }

    /// Return various GPU state information in the GPUREAD register
    fn gp1_get_info(&mut self, val: u32) {
        // XXX what happens if we're in the middle of a framebuffer read?
        let v = match val & 0xf {
            2 => self.tex_window.0,
            3 => {
                let top = self.clip_y_min as u32;
                let left = self.clip_x_min as u32;

                left | (top << 10)
            }
            4 => {
                let bottom = self.clip_y_max as u32;
                let right = (self.clip_x_max - 1) as u32;

                right | (bottom << 10)
            }
            5 => {
                let x = (self.draw_offset_x as u32) & 0x7ff;
                let y = (self.draw_offset_y as u32) & 0x7ff;

                x | (y << 11)
            }
            // GPU version. Seems to always be 2?
            7 => 2,
            _ => unimplemented!("Unsupported GP1 info command {:08x}", val),
        };

        self.read_word = v;
    }
}

pub fn run(psx: &mut Psx) {
    let elapsed = sync::resync(psx, GPUSYNC);

    psx.gpu.add_draw_time(elapsed);

    process_commands(psx);

    let mut elapsed_gpu_cycles = psx.gpu.tick(elapsed);

    timers::run_gpu_clocks(psx, elapsed_gpu_cycles);

    while elapsed_gpu_cycles >= psx.gpu.cycles_to_line_event {
        elapsed_gpu_cycles -= psx.gpu.cycles_to_line_event;

        // We either reached hsync or left it
        psx.gpu.in_hsync = !psx.gpu.in_hsync;

        timers::set_in_hsync(psx, psx.gpu.in_hsync);

        if psx.gpu.in_hsync {
            // We don't have anything special to do here when we reach the hsync, we only handle
            // this case specially to synchronize the timer code.
            psx.gpu.cycles_to_line_event = HSYNC_LEN_CYCLES;
        } else {
            // We reached the EOL
            handle_eol(psx);
        }
    }

    psx.gpu.cycles_to_line_event -= elapsed_gpu_cycles;

    // New we need to program the next sync at `cycles_to_line_event`. Where it gets tricky is that
    // we program sync events based on the CPU clock, so we need to do the conversion
    let mut delta = psx.gpu.cycles_to_line_event as u64 * FRACTIONAL_FACTOR;
    // Don't forget the fractional cycle we have leftover
    delta -= u64::from(psx.gpu.remaining_fractional_cycles);

    // Finally divide by the frequency factor, rounding *up* (we want to be called when the event
    // has occurred, not just before). Remember that in order to divide `x` by `y` rounding up you
    // need to do `(x + y - 1) / y`.
    let clock_ratio = match psx.gpu.video_standard {
        VideoStandard::Ntsc => GPU_CYCLES_PER_CPU_CYCLES_NTSC,
        VideoStandard::Pal => GPU_CYCLES_PER_CPU_CYCLES_PAL,
    };

    delta = (delta + clock_ratio - 1) / clock_ratio;

    if delta < 1 {
        delta = 1;
    } else if delta > 128 {
        // I believe that mednafen does that in order to trigger a call to `process_commands` very
        // often and keep the GPU working. We could relax this when we don't care for very accurate
        // timings
        delta = 128;
    }

    sync::next_event(psx, GPUSYNC, delta as CycleCount);
}

pub fn dma_can_write(psx: &mut Psx) -> bool {
    run(psx);
    psx.gpu.dma_can_write()
}

/// Called when we reach the end of line (just after the HSYNC)
fn handle_eol(psx: &mut Psx) {
    let mut eof = false;

    psx.gpu.rasterizer.end_of_line(psx.gpu.cur_line);

    psx.gpu.new_line();

    // Next line event will be when we reach the hsync
    psx.gpu.cycles_to_line_event = CycleCount::from(psx.gpu.line_length()) - HSYNC_LEN_CYCLES;
    let cur_line = psx.gpu.cur_line;

    // Taken from mednafen but I'm not sure if that's necessary or even useful. Normally we'll draw
    // the frame when we reach `display_line_end` below. If we miss that we have the code running
    // on the last field line below that'll always catch it. So what's the point of checking once
    // again here? Especially since at this point the line number seems fairly arbitrary. I guess
    // it can trigger early if `display_line_end` is set to some silly value but is it really worth
    // a special case?
    if !psx.gpu.frame_drawn {
        let draw_line = match psx.gpu.video_standard {
            VideoStandard::Ntsc => 256,
            VideoStandard::Pal => 308,
        };

        if cur_line == draw_line {
            // We reached the end of active video, we can tell the frontend to render the frame
            eof = true;
        }
    }

    let is_first_line = cur_line == 0;
    let is_last_line = cur_line == psx.gpu.lines_per_field - 1;

    if is_last_line {
        if !psx.gpu.frame_drawn {
            // Normally we should've drawn the frame by now but we might have missed it if the
            // video standard changed mid-frame. In this case we can just draw it now in order not
            // to skip the frame entirely and it'll return to normal next frame
            eof = true;
        }

        // I'm not sure why Mednafen changes the field on the last line of the field instead of the
        // first line of the next one.
        psx.gpu.new_field();
    } else if is_first_line {
        debug_assert!(psx.gpu.frame_drawn, "Last frame wasn't drawn!");

        psx.gpu.frame_drawn = false;
        psx.gpu.refresh_lines_per_field();
    }

    if cur_line == psx.gpu.display_line_end && psx.gpu.display_active {
        // We're leaving the active display area.
        psx.gpu.display_active = false;
        psx.gpu.cur_line_vram_offset = 0;

        irq::set_high(psx, irq::Interrupt::VBlank);
        timers::set_in_vsync(psx, true);

        if psx.gpu.display_mode.is_true_interlaced() {
            // Prepare for the next frame, if we're currently sending the bottom field it means
            // that we're going to switch to the top
            psx.gpu.read_bottom_field = !psx.gpu.bottom_field;
            psx.gpu.rasterizer.field_change(psx.gpu.read_bottom_field);
        } else if psx.gpu.read_bottom_field {
            psx.gpu.read_bottom_field = false;
            psx.gpu.rasterizer.field_change(psx.gpu.read_bottom_field);
        }

        if !psx.gpu.frame_drawn {
            // More magic from mednafen. I assume that the logic is to try to refresh the display
            // as early as possible to minimize latency, although I'm not really sure I understand
            // the logic behind putting a minimum line value here. The comment in mednafen mentions
            // Descent(NTSC) which reaches the end of frame at line 236 and Mikagura Shoujo
            // Tanteidan which sets it to 192 during the intro FMV.
            let line_min = match psx.gpu.video_standard {
                VideoStandard::Ntsc => 232,
                VideoStandard::Pal => 260,
            };

            if cur_line >= line_min {
                eof = true;
            }
        }
    }

    if cur_line == psx.gpu.display_line_start && !psx.gpu.display_active {
        // We're entering the active display area
        psx.gpu.display_active = true;
        irq::set_low(psx, irq::Interrupt::VBlank);
        timers::set_in_vsync(psx, false);
    }

    // Figure out which VRAM line is being displayed
    psx.gpu.cur_line_vram_y = psx.gpu.display_vram_y_start;
    psx.gpu.cur_line_vram_y += if psx.gpu.display_mode.is_true_interlaced() {
        let field_off = if psx.gpu.display_active {
            psx.gpu.read_bottom_field as u16
        } else {
            0
        };

        (psx.gpu.cur_line_vram_offset << 1) | field_off
    } else {
        psx.gpu.cur_line_vram_offset
    };
    psx.gpu.cur_line_vram_y %= VRAM_HEIGHT;

    if eof {
        draw_frame(psx);
    }

    if psx.gpu.display_active {
        psx.gpu.cur_line_vram_offset += 1;
    }
}

/// Called when a frame is done rendering and should be displayed
fn draw_frame(psx: &mut Psx) {
    // Update debug overlay before sending frame
    psx.gpu.update_debug_overlay();
    
    psx.gpu.rasterizer.end_of_frame();
    psx.gpu.frame_drawn = true;
    psx.frame_done = true;
}

pub fn store<T: Addressable>(psx: &mut Psx, off: u32, val: T) {
    if T::width() != AccessWidth::Word {
        panic!("Unhandled GPU store ({:?})", T::width());
    }

    let val = val.as_u32();

    match off {
        0 => gp0(psx, val),
        4 => gp1(psx, val),
        _ => unreachable!(),
    };
}

pub fn load<T: Addressable>(psx: &mut Psx, off: u32) -> T {
    if T::width() != AccessWidth::Word {
        panic!("Unhandled GPU load ({:?})", T::width());
    }

    let v = match off {
        0 => read(psx),
        4 => psx.gpu.status(),
        _ => unreachable!(),
    };

    T::from_u32(v)
}

pub fn dma_store(psx: &mut Psx, val: u32) {
    gp0(psx, val);
}

pub fn dma_load(psx: &mut Psx) -> u32 {
    read(psx)
}

/// Handles loads from GP0
fn read(psx: &mut Psx) -> u32 {
    match psx.gpu.state {
        State::VRamLoad(ref mut vram_load) => {
            let (frame, pos) = match vram_load {
                None => {
                    // We haven't received the frame from the renderer yet, let's do that now
                    let frame = psx.gpu.rasterizer.receive_vram_load();
                    *vram_load = Some((frame, 0));
                    vram_load.as_mut().unwrap()
                }
                Some(ref mut s) => s,
            };

            // If we reach this point we should have at least one pixel left.
            //
            // XXX Watch out: frame pixels are u32 but in this case they're really u16 and the top
            // 16bits is unused. I'm just being lazy and reuse the same structure for frame draws
            // and VRAM reads.
            let p1 = frame.pixels[*pos as usize];
            *pos += 1;

            let to_read = frame.pixels.len() - *pos as usize;

            let p2 = if to_read > 1 {
                let p2 = frame.pixels[*pos as usize];
                *pos += 1;
                p2
            } else if to_read == 1 {
                // Last pixel
                let p2 = frame.pixels[*pos as usize];
                psx.gpu.state = State::Idle;
                p2
            } else {
                // No more pixels
                psx.gpu.state = State::Idle;
                0
            };

            p1 | (p2 << 16)
        }
        _ => {
            // XXX I'm not really sure about this one. Is the read_word normally pushed in the
            // FIFO?  What happens if you send a GP1[0x10] and then immediately attempt to read the
            // framebuffer? Needs more testing
            psx.gpu.read_word
        }
    }
}

/// Handle GP0 commands
fn gp0(psx: &mut Psx, val: u32) {
    if psx.gpu.try_write_command(val) {
        process_commands(psx);
    }
}

/// Handle GP1 commands
fn gp1(psx: &mut Psx, val: u32) {
    psx.gpu.rasterizer.push_gp1(val);

    let op = val >> 24;

    match op {
        0x00 => psx.gpu.reset(),
        0x01 => psx.gpu.reset_command_fifo(),
        // IRQ1 ack
        0x02 => (),
        0x03 => psx.gpu.display_off = (val & 1) != 0,
        0x04 => psx.gpu.dma_direction.set(val & 3),
        0x05 => {
            // XXX from mednafen: LSB ignored.
            psx.gpu.display_vram_x_start = (val & 0x3fe) as u16;
            psx.gpu.display_vram_y_start = ((val >> 10) & 0x1ff) as u16;
        }
        0x06 => {
            psx.gpu.display_column_start = (val & 0xfff) as u16;
            psx.gpu.display_column_end = ((val >> 12) & 0xfff) as u16;
        }
        0x07 => {
            psx.gpu.display_line_start = (val & 0x3ff) as u16;
            psx.gpu.display_line_end = ((val >> 10) & 0x3ff) as u16;
        }
        0x08 => psx.gpu.display_mode.set(val & 0xff_ffff),
        0x10 => psx.gpu.gp1_get_info(val),
        _ => unimplemented!("GP1 0x{:08x}", val),
    }
}

/// Attempt to execute a command from the `command_fifo`
fn process_commands(psx: &mut Psx) {
    let pending_commands = !psx.gpu.command_fifo.is_empty();

    match psx.gpu.state {
        State::Idle => run_next_command(psx),
        State::InQuad(draw_time) => {
            if psx.gpu.draw_time_budget >= 0 {
                // We have finished drawing the first triangle in the quad, we can move to the 2nd
                // one
                psx.gpu.draw_time(draw_time);
                psx.gpu.state = State::Idle;
            }
        }
        State::PolyLine(opcode, _) => {
            if psx.gpu.draw_time_budget >= 0 && pending_commands {
                let next = psx.gpu.command_fifo.peek();
                if next & 0xf000_f000 == 0x5000_5000 {
                    // End-of-line marker
                    psx.gpu.command_pop_to_rasterizer();
                    psx.gpu.state = State::Idle;
                } else {
                    // Shaded polylines require 2 words per segment, solid polylines only 1
                    let is_shaded = (opcode & 0x10) != 0;
                    let words_per_segment = 1 + (is_shaded as usize);

                    if psx.gpu.command_fifo.len() >= words_per_segment {
                        // We can draw the next segment
                        let cmd = &commands::GP0_COMMANDS[opcode as usize];
                        (cmd.handler)(psx);
                    }
                }
            }
        }
        State::VRamStore(ref mut nwords) => {
            if pending_commands {
                let v = psx.gpu.command_fifo.pop();
                psx.gpu.rasterizer.push_gp0(v);
                *nwords -= 1;

                if *nwords == 0 {
                    psx.gpu.state = State::Idle;
                }
            }
        }
        // We don't process commands in VRAM Load mode
        // XXX validate on real hardware
        State::VRamLoad(_) => (),
    }
}

fn run_next_command(psx: &mut Psx) {
    if psx.gpu.command_fifo.is_empty() {
        // We have nothing to do if the FIFO is empty
        return;
    }

    let command = psx.gpu.next_command();

    if command.len() > psx.gpu.command_fifo.len() {
        // We still haven't received the entire command, wait longer
        return;
    }

    // Apparently there are a handful of commands that aren't executed like the rest. Both mednafen
    // and No$ agree on that, however the specifics are unclear. I tag these commands as "out of
    // band" here (mednafen calls them "ss_cmd", not sure what that means).
    //
    // No$ says that these commands "do not take up space in the FIFO" and are "probably executed
    // immediately (even if there're still other commands in the FIFO)". If that's true it means
    // that we should run these commands directly from `gp0` without touching the FIFO.
    //
    // Mednafen on the other hands puts these commands through the FIFO as usual and executes them
    // in order, just with no draw time overhead.
    if psx.gpu.draw_time_budget < 0 && !command.out_of_band {
        // We don't have enough time budget to execute this command
        return;
    }

    if !command.out_of_band {
        psx.gpu.draw_time(2);
    }

    // Invoke the callback to actually implement the command with error handling
    execute_command_with_error_handling(psx, command);
}

/// Execute a GPU command with proper error handling
fn execute_command_with_error_handling(psx: &mut Psx, command: &'static Command) {
    // Store original state for potential recovery
    let opcode = psx.gpu.command_fifo.peek() >> 24;
    
    // Try to execute the command
    (command.handler)(psx);
    
    // Update error handler frame counter if needed
    if let Ok(mut handler) = error_handler::GPU_ERROR_HANDLER.try_lock() {
        // Check if we're at frame boundary
        if psx.gpu.frame_drawn {
            handler.next_frame();
        }
    }
}

#[derive(serde::Serialize, serde::Deserialize)]
enum State {
    Idle,
    /// We're drawing the first triangle of a quad. The CycleCount is the number of cycles we'll
    /// have to use to draw the 2nd triangle.
    InQuad(CycleCount),
    /// We're in the middle of a polyline. The u8 is the opcode for this line, then we store the
    /// position of the end of the last drawn segment (i.e. the start of the next segment)
    PolyLine(u8, Position),
    /// We're uploading data to the VRAM. The u32 is the number of 32bit words left to transfer.
    VRamStore(u32),
    /// We're downloading data from the VRAM. Since this comes from the rasterizer we set the
    /// Option to `None` while we're waiting for the rasterizer to send us the data, then we store
    /// the received frame when we receive it, alongside a counter that tells us how many bytes
    /// we've left to read
    VRamLoad(Option<(Frame, u32)>),
}

impl State {
    fn is_idle(&self) -> bool {
        matches!(self, State::Idle)
    }
}

/// Wrapper around the Draw Mode register value (set by GP0[0xe1] and polygon draw commands)
#[derive(serde::Serialize, serde::Deserialize, Copy, Clone)]
struct DrawMode(u32);

impl DrawMode {
    fn new(mode: u32) -> DrawMode {
        DrawMode(mode)
    }

    /// Update from a polygon draw command. When that happens it overwrites the previous value
    /// globally (i.e. the configuration remains set for any subsequent draw commands, not just the
    /// current polygon)
    fn update_from_poly(&mut self, poly_cmd: u32) {
        // XXX bit 11 (texture_disable) can also be set/cleared, but only if the functionality is
        // enabled using GP1[0x09]
        self.0 &= !0x9ff;
        self.0 |= (poly_cmd >> 16) & 0x9ff;
    }

    fn texture_disable(self) -> bool {
        self.0 & (1 << 11) != 0
    }

    /// Coordinate of the left side of the texture page in VRAM
    fn texture_page_x(self) -> u16 {
        let x = (self.0 & 0xf) as u16;

        x << 6
    }

    /// Coordinate of the top side of the texture page in VRAM
    fn texture_page_y(self) -> u16 {
        let y = ((self.0 >> 4) & 1) as u16;

        y << 8
    }

    fn texture_depth(self) -> u8 {
        ((self.0 >> 7) & 3) as u8
    }

    fn pixel_to_texel_shift(self) -> u8 {
        match self.texture_depth() {
            0 => 2, // Paletted 4bpp
            1 => 1, // Paletted 8bpp
            2 => 0, // True Color 1555BGR, 16bits per pixel
            _ => 0, // XXX double-check if 3 is also truecolor.
        }
    }

    fn transparency_mode(self) -> TransparencyFunction {
        match (self.0 >> 5) & 3 {
            0 => TransparencyFunction::Average,
            1 => TransparencyFunction::Add,
            2 => TransparencyFunction::Sub,
            3 => TransparencyFunction::QuarterAdd,
            _ => unreachable!(),
        }
    }

    /// If true rectangle textures should be flipped horizontally
    fn flip_rect_x(self) -> bool {
        self.0 & (1 << 12) != 0
    }

    /// If true rectangle textures should be flipped vertically
    fn flip_rect_y(self) -> bool {
        self.0 & (1 << 13) != 0
    }

    /// Return true if dithering is enabled
    fn dither_enable(self) -> bool {
        self.0 & (1 << 9) != 0
    }

    /// True if the GPU is allowed to draw to the display area
    fn draw_to_display_area(self) -> bool {
        self.0 & (1 << 10) != 0
    }
}

/// The various transparency modes
#[derive(PartialEq, Eq, Copy, Clone, Debug)]
enum TransparencyFunction {
    /// (Background + Foreground) / 2
    Average,
    /// Background + Foreground
    Add,
    /// Background - Foreground
    Sub,
    /// Background + (Foreground / 4)
    QuarterAdd,
}

/// Wrapper around the Texture Window register value (set by GP0[0xe2])
#[derive(serde::Serialize, serde::Deserialize, Copy, Clone)]
struct TextureWindow(u32);

impl TextureWindow {
    fn new() -> TextureWindow {
        TextureWindow(0)
    }

    fn set(&mut self, tw: u32) {
        self.0 = tw;
    }

    /// Mask to be ANDed to U coordinates
    fn u_mask(self) -> u8 {
        let m = (self.0 & 0x1f) as u8;

        // 8 pixel steps
        !(m << 3)
    }

    /// Mask to be ANDed to V coordinates
    fn v_mask(self) -> u8 {
        let m = ((self.0 >> 5) & 0x1f) as u8;

        // 8 pixel steps
        !(m << 3)
    }

    /// Offset to be added to U coordinates after applying `u_mask`
    fn u_offset(self) -> u8 {
        let off = ((self.0 >> 10) & 0x1f) as u8;

        (off << 3) & !self.u_mask()
    }

    /// Offset to be added to V coordinates after applying `v_mask`
    fn v_offset(self) -> u8 {
        let off = ((self.0 >> 15) & 0x1f) as u8;

        (off << 3) & !self.v_mask()
    }
}

/// Wrapper around the Display Mode register value (set by GP1[0x08])
#[derive(serde::Serialize, serde::Deserialize, Copy, Clone)]
pub struct DisplayMode(u32);

impl DisplayMode {
    pub fn new() -> DisplayMode {
        DisplayMode(0)
    }

    pub fn set(&mut self, mode: u32) {
        self.0 = mode
    }

    /// Create a DisplayMode with a specific color depth
    pub fn with_color_depth(depth: ColorDepth) -> DisplayMode {
        let bits = match depth {
            ColorDepth::Bpp15 => 0,          // Bit 7=0, Bit 4=0
            ColorDepth::Bpp24 => 1 << 4,     // Bit 7=0, Bit 4=1
            ColorDepth::Bpp8 => 1 << 7,      // Bit 7=1, Bit 4=0
            ColorDepth::Bpp4 => (1 << 7) | (1 << 4), // Bit 7=1, Bit 4=1
        };
        DisplayMode(bits)
    }

    pub fn standard(self) -> VideoStandard {
        if self.0 & (1 << 3) != 0 {
            VideoStandard::Pal
        } else {
            VideoStandard::Ntsc
        }
    }

    pub fn is_interlaced(self) -> bool {
        self.0 & (1 << 5) != 0
    }

    /// To actually have the console output in interlaced (having two interlaced fields in VRAM and
    /// the console displays one after the other) it's not enough to set the `is_interlaced` bit,
    /// you also need to set bit 2 in Display Mode to actually tell the console to use two fields
    /// in VRAM. Without it the console sends the same data for the top and bottom fields, which is
    /// fairly useless.
    pub fn is_true_interlaced(self) -> bool {
        let two_fields = self.0 & (1 << 2) != 0;

        self.is_interlaced() && two_fields
    }

    /// Retrieve the approximate horizontal resolution of the active video. This is an
    /// approximation because it will also depend on the timing configuration of the output (column
    /// start/column end etc...).
    pub fn xres(self) -> u16 {
        if (self.0 & (1 << 6)) != 0 {
            368
        } else {
            match self.0 & 3 {
                0 => 256,
                1 => 320,
                2 => 512,
                3 => 640,
                _ => unreachable!(),
            }
        }
    }

    /// True if we output 24 bits per pixel
    pub fn output_24bpp(self) -> bool {
        self.0 & (1 << 4) != 0
    }

    /// Get the color depth mode for display
    /// Bits 4 and 7 control the color depth:
    /// - Bit 4 = 0, Bit 7 = 0: 15bpp (default)
    /// - Bit 4 = 1, Bit 7 = 0: 24bpp
    /// - Bit 4 = 0, Bit 7 = 1: 8bpp (indexed)
    /// - Bit 4 = 1, Bit 7 = 1: 4bpp (indexed)
    pub fn color_depth(self) -> ColorDepth {
        let bit4 = (self.0 >> 4) & 1;
        let bit7 = (self.0 >> 7) & 1;
        
        match (bit7, bit4) {
            (0, 0) => ColorDepth::Bpp15,
            (0, 1) => ColorDepth::Bpp24,
            (1, 0) => ColorDepth::Bpp8,
            (1, 1) => ColorDepth::Bpp4,
            _ => unreachable!(),
        }
    }
}

/// Color depth modes for display output
#[derive(Debug, Copy, Clone, PartialEq, Eq, serde::Serialize, serde::Deserialize)]
pub enum ColorDepth {
    /// 15bpp direct color (RGB555)
    Bpp15,
    /// 24bpp direct color  
    Bpp24,
    /// 8bpp indexed color (256 color palette)
    Bpp8,
    /// 4bpp indexed color (16 color palette)
    Bpp4,
}

/// Wrapper around the Mask Setting register value (set by GP0[0xe6])
#[derive(serde::Serialize, serde::Deserialize)]
struct MaskSettings {
    /// Raw register value
    raw: u32,
    /// Pixel value that should be ORed on write
    or_mask: Pixel,
}

impl MaskSettings {
    fn new() -> MaskSettings {
        MaskSettings {
            raw: 0,
            or_mask: Pixel::from_mbgr1555(0),
        }
    }

    fn set(&mut self, v: u32) {
        self.raw = v & 3;

        let p = if self.draw_with_mask_bit() { 0x8000 } else { 0 };

        self.or_mask = Pixel::from_mbgr1555(p);
    }

    fn draw_with_mask_bit(&self) -> bool {
        self.raw & 1 != 0
    }

    fn check_mask_bit(&self) -> bool {
        self.raw & (1 << 1) != 0
    }

    fn can_draw_to(&self, p: Pixel) -> bool {
        if self.check_mask_bit() {
            !p.mask()
        } else {
            true
        }
    }

    fn mask(&self, mut p: Pixel) -> Pixel {
        p.0 |= self.or_mask.0;

        p
    }
}

/// Requested DMA direction.
#[derive(serde::Serialize, serde::Deserialize, Clone, Copy, PartialEq, Eq)]
enum DmaDirection {
    Off = 0,
    Fifo = 1,
    CpuToGp0 = 2,
    VRamToCpu = 3,
}

impl DmaDirection {
    fn set(&mut self, v: u32) {
        *self = match v & 3 {
            0 => DmaDirection::Off,
            1 => DmaDirection::Fifo,
            2 => DmaDirection::CpuToGp0,
            3 => DmaDirection::VRamToCpu,
            _ => unreachable!(),
        }
    }
}

/// Real PSX command FIFO depth
const PSX_COMMAND_FIFO_DEPTH: usize = 0x10;

/// Emulated command FIFO depth. This is different from `PSX_COMMAND_FIFO_DEPTH` to work around
/// emulation inaccuracies, see `try_write_command` above for more infos. Needs to be a power of
/// two for the FIFO code to work correctly.
const COMMAND_FIFO_DEPTH: usize = 0x20;

/// The are a few hardware differences between PAL and NTSC consoles, in particular the pixelclock
/// runs slightly slower on PAL consoles.
#[derive(serde::Serialize, serde::Deserialize, Clone, Copy)]
pub enum VideoStandard {
    Ntsc,
    Pal,
}

/// Total number of lines in the VRAM
const VRAM_HEIGHT: u16 = 512;

/// Duration of the HSYNC in GPU cycles
const HSYNC_LEN_CYCLES: CycleCount = 200;

/// Scaling factor used in fixed point GPU cycle arithmetics
const FRACTIONAL_FACTOR: u64 = 1 << 16;

/// Ratio of GPU_FREQ_NTSC_HZ / CPU_FREQ_HZ multiplied by 0x1000 to use fixed point arithmetics
/// instead of floating point
const GPU_CYCLES_PER_CPU_CYCLES_NTSC: u64 =
    (GPU_FREQ_NTSC_HZ * (FRACTIONAL_FACTOR as f64) / (CPU_FREQ_HZ as f64)) as u64;

/// Ratio of GPU_FREQ_PAL_HZ / CPU_FREQ_HZ multiplied by 0x1000 to use fixed point arithmetics
/// instead of floating point
const GPU_CYCLES_PER_CPU_CYCLES_PAL: u64 =
    (GPU_FREQ_PAL_HZ * (FRACTIONAL_FACTOR as f64) / (CPU_FREQ_HZ as f64)) as u64;

/// GPU frequency for NTSC consoles (Japan + North America)
const GPU_FREQ_NTSC_HZ: f64 = 53_693_181.818;
/// GPU frequency for PAL consoles (Europe)
const GPU_FREQ_PAL_HZ: f64 = 53_203_425.;<|MERGE_RESOLUTION|>--- conflicted
+++ resolved
@@ -146,15 +146,12 @@
     frame_pacer: FramePacer,
     /// Shader pre-compilation and cache manager
     shader_manager: Option<ShaderManager>,
-<<<<<<< HEAD
     /// Clock multiplier for dynamic GPU clock scaling
     pub clock_multiplier: f32,
-=======
     /// Revolutionary CRT beam simulation renderer
     crt_beam_renderer: Option<CrtBeamRenderer>,
     /// CRT beam configuration
     crt_beam_config: CrtBeamConfig,
->>>>>>> f8646bae
 }
 
 impl Gpu {
@@ -207,12 +204,9 @@
             rendering_pipeline: RenderingPipeline::new(),
             frame_pacer: FramePacer::new(),
             shader_manager: None,
-<<<<<<< HEAD
             clock_multiplier: 1.0,
-=======
             crt_beam_renderer: None,
             crt_beam_config: CrtBeamConfig::default(),
->>>>>>> f8646bae
         };
 
         // Detect display capabilities and set up frame pacing
