mod commands;
mod fifo;
mod rasterizer;
mod error_handler;
mod debug_overlay;
pub mod texture_replacement;
pub mod texture_cache;
mod rendering_pipeline;
mod enhanced_rasterizer;
pub mod shader_cache;
pub mod shader_manager;
pub mod crt_shaders;
pub mod crt_shader_pipeline;
pub mod frame_interpolation;
pub mod crt_beam_renderer;

#[cfg(feature = "vulkan")]
pub mod vulkan_shader;

#[cfg(feature = "opengl")]
pub mod opengl_shader;

#[cfg(feature = "vulkan-renderer")]
pub mod vulkan_renderer;

#[cfg(test)]
mod error_handler_tests;
#[cfg(test)]
mod rendering_test;
#[cfg(test)]
mod shader_cache_test;

use super::cpu::CPU_FREQ_HZ;
use super::{irq, sync, timers, AccessWidth, Addressable, CycleCount, Psx};
use commands::{Command, Position};
pub use rasterizer::{Frame, Pixel, RasterizerOption};
use error_handler::{GpuCommandError, ErrorRecoveryAction, report_gpu_error, check_vram_bounds, check_clut_bounds};
use debug_overlay::{DebugOverlay, DebugOverlayConfig};
use crate::frame_pacing::FramePacer;
pub use crate::frame_pacing::{DisplayMode, DisplayCapabilities, FramePacingStats};
use texture_replacement::{TextureReplacementSystem, TextureReplacementConfig};
use shader_manager::{ShaderManager, DrawState, ShaderHandle};
use frame_interpolation::{FrameInterpolator, InterpolationConfig, InterpolationMode};
use crt_beam_renderer::{CrtBeamRenderer, CrtBeamConfig};

// Re-export ColorDepth for use in rasterizer
use self::ColorDepth;

const GPUSYNC: sync::SyncToken = sync::SyncToken::Gpu;

/// CRT Beam Renderer presets for different display configurations
#[derive(Debug, Clone, Copy, PartialEq, Eq, serde::Serialize, serde::Deserialize)]
pub enum CrtBeamPreset {
    Default,
    Hz120,
    Hz240Oled,
    Hdr,
    MaxMotionClarity,
    AuthenticCrt,
}

#[derive(serde::Serialize, serde::Deserialize)]
pub struct Gpu {
    state: State,
    rasterizer: rasterizer::Handle,
    video_standard: VideoStandard,
    /// Current value of the display mode
    display_mode: DisplayMode,
    /// Number of the first line displayed on the screen
    display_line_start: u16,
    /// Number of the first line *not* displayed on the screen
    display_line_end: u16,
    /// Number of the first column displayed on the screen
    display_column_start: u16,
    /// Number of the first column *not* displayed on the screen
    display_column_end: u16,
    /// True when we're between [display_line_start; display_line_end[
    display_active: bool,
    /// First column of the display area in VRAM
    display_vram_x_start: u16,
    /// First line of the display area in VRAM
    display_vram_y_start: u16,
    /// Current value of the draw mode
    draw_mode: DrawMode,
    /// DMA request direction
    dma_direction: DmaDirection,
    /// GP0 command FIFO
    command_fifo: fifo::CommandFifo,
    /// Variable used to simulate the time taken by draw commands. Taken from mednafen. This value
    /// can become negative (we don't start a new draw command if it's negative, but a command
    /// already started won't stop using cycles even if this goes below 0).
    draw_time_budget: CycleCount,
    /// Since the ratio of GPU-to-CPU frequency isn't an integer we can end up with fractional
    /// cycles in `run`. We store them here (this is a fixed point value with 16 fractional bits).
    remaining_fractional_cycles: u16,
    /// True if we're in the current line's HSYNC, false otherwise
    in_hsync: bool,
    /// If we're in the current line's HSYNC then this is the time to the end of line. Otherwise
    /// it's the time until we reach the HSYNC.
    cycles_to_line_event: CycleCount,
    /// Number of the line currently being displayed (from 0 to `lines_per_field`)
    cur_line: u16,
    /// Offset of the currently displayed line in the VRAM (relative to `display_vram_y_start`)
    cur_line_vram_offset: u16,
    /// Actual Y coordinate in VRAM of the currently displayed line
    cur_line_vram_y: u16,
    /// This variable toggles at each new line.
    line_phase: bool,
    /// When interlaced this variable is true when we switch to the bottom field. When progressive
    /// this variable is always false.
    bottom_field: bool,
    /// When interlaced this variable is true when we send the bottom field to the TV
    read_bottom_field: bool,
    /// Total number of lines (including blanking) per field. If the display is progressive there's
    /// only one field per frame
    lines_per_field: u16,
    /// Set to `false` on the beginning of a new line and set to `true` when the line has been
    /// drawn
    frame_drawn: bool,
    /// Left edge of the clipping area
    clip_x_min: i32,
    /// Top edge of the clipping area
    clip_y_min: i32,
    /// Right edge of the clipping area
    clip_x_max: i32,
    /// Bottom edge of the clipping area
    clip_y_max: i32,
    /// Horizontal drawing offset
    draw_offset_x: i32,
    /// Vertical drawing offset
    draw_offset_y: i32,
    /// Texture window settings
    tex_window: TextureWindow,
    /// Mask bit settings
    mask_settings: MaskSettings,
    /// True if the display is disabled,
    display_off: bool,
    /// Next word returned by the GPUREAD command
    read_word: u32,
    /// Debug overlay for error visualization
    debug_overlay: DebugOverlay,
<<<<<<< HEAD
=======
    /// Texture replacement system
    texture_replacement: Option<TextureReplacementSystem>,
    /// Current game ID for texture pack management
    current_game_id: String,
    /// Hardware-accurate rendering pipeline
    rendering_pipeline: RenderingPipeline,
    /// Frame pacing and VRR controller
    frame_pacer: FramePacer,
>>>>>>> e7f3f336
    /// Shader pre-compilation and cache manager
    shader_manager: Option<ShaderManager>,
    /// Clock multiplier for dynamic GPU clock scaling
    pub clock_multiplier: f32,
    /// Revolutionary CRT beam simulation renderer
    crt_beam_renderer: Option<CrtBeamRenderer>,
    /// CRT beam configuration
    crt_beam_config: CrtBeamConfig,
}

impl Gpu {
    pub fn new(video_standard: VideoStandard) -> Gpu {
        log::info!("GPU: Initializing with video standard: {:?}", video_standard);
        
        let mut gpu = Gpu {
            state: State::Idle,
            rasterizer: rasterizer::start(),
            video_standard,
            display_mode: DisplayMode::new(),
            display_line_start: 0x10,
            display_line_end: 0x100,
            display_column_start: 0x200,
            display_column_end: 0xc00,
            display_active: false,
            display_vram_x_start: 0,
            display_vram_y_start: 0,
            draw_mode: DrawMode::new(0),
            dma_direction: DmaDirection::Off,
            command_fifo: fifo::CommandFifo::new(),
            draw_time_budget: 0,
            remaining_fractional_cycles: 0,
            // This is what Mednafen uses, I have no idea where that comes from. Surely having
            // extremely precise timings so early on doesn't matter? After all the BIOS will resync
            // on VSync anyway.
            cycles_to_line_event: 3412 - 200,
            in_hsync: false,
            cur_line: 0,
            cur_line_vram_offset: 0,
            cur_line_vram_y: 0,
            line_phase: true,
            bottom_field: false,
            read_bottom_field: false,
            lines_per_field: 0,
            frame_drawn: false,
            clip_x_min: 0,
            clip_y_min: 0,
            clip_x_max: 1,
            clip_y_max: 0,
            draw_offset_x: 0,
            draw_offset_y: 0,
            tex_window: TextureWindow::new(),
            mask_settings: MaskSettings::new(),
            display_off: true,
            read_word: 0,
            debug_overlay: DebugOverlay::new(),
<<<<<<< HEAD
=======
            texture_replacement: None,
            current_game_id: String::new(),
            rendering_pipeline: RenderingPipeline::new(),
            frame_pacer: FramePacer::new(),
>>>>>>> e7f3f336
            shader_manager: None,
            clock_multiplier: 1.0,
            crt_beam_renderer: None,
            crt_beam_config: CrtBeamConfig::default(),
        };

        // Detect display capabilities and set up frame pacing
        gpu.frame_pacer.detect_display_capabilities();
        gpu.frame_pacer.set_pal_mode(video_standard == VideoStandard::Pal);
        
        gpu.refresh_lines_per_field();
        
        log::info!("GPU: Initialization complete. Lines per field: {}", gpu.lines_per_field);

        gpu
    }

    pub fn video_standard(&self) -> VideoStandard {
        self.video_standard
    }

    pub fn take_frame(&mut self) -> Option<Frame> {
        // If we were waiting for a VRAM read we must fetch it before attempting to recover a
        // frame, otherwise we'll receive the VRAM read from the rasterizer and think that it's a
        // frame...
        if let State::VRamLoad(None) = self.state {
            let frame = self.rasterizer.receive_vram_load();
            self.state = State::VRamLoad(Some((frame, 0)));
        }

        self.rasterizer.take_frame()
    }

    pub fn set_rasterizer_option(&mut self, opt: RasterizerOption) {
        self.rasterizer.set_option(opt)
    }

    /// Set the internal resolution upscaling factor
    /// 0 = 1x (native), 1 = 2x, 2 = 4x, etc.
    pub fn set_upscale_shift(&mut self, shift: u8) {
        self.set_rasterizer_option(RasterizerOption::UpscaleShift(shift));
    }
    
    /// Enable or disable the debug overlay
    pub fn set_debug_overlay_enabled(&mut self, enabled: bool) {
        self.debug_overlay.set_enabled(enabled);
    }
    
    /// Get debug overlay configuration
    pub fn debug_overlay_config(&self) -> &DebugOverlayConfig {
        self.debug_overlay.config()
    }
    
    /// Set debug overlay configuration
    pub fn set_debug_overlay_config(&mut self, config: DebugOverlayConfig) {
        self.debug_overlay.set_config(config);
    }
    
    /// Update debug overlay with current statistics
    fn update_debug_overlay(&mut self) {
        if let Ok(handler) = error_handler::GPU_ERROR_HANDLER.lock() {
            let stats = handler.get_stats();
            let recent_errors = handler.get_recent_errors(10);
            self.debug_overlay.update(stats, &recent_errors);
        }
    }
    
    /// Initialize texture replacement system
    pub fn init_texture_replacement(&mut self, config: TextureReplacementConfig) {
        log::info!("Initializing texture replacement system");
        self.texture_replacement = Some(TextureReplacementSystem::new(config));
    }
    
    /// Set current game ID for texture pack management
    pub fn set_game_id(&mut self, game_id: String) {
        log::info!("Setting game ID: {}", game_id);
        self.current_game_id = game_id;
    }
    
    /// Load texture pack for current game
    pub fn load_texture_pack(&mut self, pack_name: &str) -> Result<(), String> {
        if let Some(ref mut tex_sys) = self.texture_replacement {
            tex_sys.load_texture_pack(&self.current_game_id, pack_name)
        } else {
            Err("Texture replacement system not initialized".to_string())
        }
    }
    
    /// Process texture for potential replacement
    fn process_texture_replacement(
        &mut self,
        vram_data: &[u16],
        x: u16,
        y: u16,
        width: u16,
        height: u16,
        clut_data: Option<&[u16]>,
    ) -> Option<texture_replacement::LoadedTexture> {
        if let Some(ref mut tex_sys) = self.texture_replacement {
            tex_sys.process_texture(
                vram_data,
                x,
                y,
                width,
                height,
                clut_data,
                &self.current_game_id,
            )
        } else {
            None
        }
    }
    
    /// Poll for async texture loads
    pub fn poll_texture_loads(&mut self) {
        if let Some(ref mut tex_sys) = self.texture_replacement {
            let loaded = tex_sys.poll_async_loads();
            for (hash, texture) in loaded {
                log::debug!("Loaded replacement texture: {}", hash.to_string());
                // The texture is now in cache and will be used on next access
            }
        }
    }
    
    /// Get texture replacement configuration
    pub fn texture_replacement_config(&self) -> Option<TextureReplacementConfig> {
        self.texture_replacement.as_ref().map(|sys| sys.config())
    }
    
    /// Update texture replacement configuration
    pub fn update_texture_replacement_config(&mut self, config: TextureReplacementConfig) {
        if let Some(ref mut tex_sys) = self.texture_replacement {
            tex_sys.update_config(config);
        }
    }

    /// Set rendering pipeline mode (Enhanced/Original)
    pub fn set_rendering_mode(&mut self, mode: RenderingMode) {
        self.rendering_pipeline.set_mode(mode);
        // Notify rasterizer of mode change
        let enhanced_24bit = mode == RenderingMode::Enhanced;
        self.set_rasterizer_option(RasterizerOption::Draw24Bpp(enhanced_24bit));
        self.set_rasterizer_option(RasterizerOption::DitherForceDisable(enhanced_24bit));
    }
    
    /// Get current rendering mode
    pub fn rendering_mode(&self) -> RenderingMode {
        self.rendering_pipeline.mode()
    }
    
    /// Enable/disable sub-pixel precision
    pub fn set_subpixel_precision(&mut self, enabled: bool) {
        self.rendering_pipeline.set_subpixel_precision(enabled);
    }
    
    /// Enable/disable perspective correction
    pub fn set_perspective_correction(&mut self, enabled: bool) {
        self.rendering_pipeline.set_perspective_correction(enabled);
    }
    
    /// Enable/disable color banding reproduction
    pub fn set_color_banding(&mut self, enabled: bool) {
        self.rendering_pipeline.set_color_banding(enabled);
    }
    
    /// Set frame pacing display mode
    pub fn set_display_mode(&mut self, mode: DisplayMode) {
        self.frame_pacer.set_mode(mode);
    }
    
    /// Enable/disable black frame insertion
    pub fn set_black_frame_insertion(&mut self, enabled: bool) {
        self.frame_pacer.enable_black_frame_insertion(enabled);
    }
    
    /// Enable/disable motion interpolation for 120Hz+ displays
    pub fn set_motion_interpolation(&mut self, enabled: bool) {
        self.frame_pacer.enable_motion_interpolation(enabled);
    }
    
    /// Set beam racing offset for CRT-like latency
    pub fn set_beam_racing_offset(&mut self, offset: u32) {
        self.frame_pacer.set_beam_racing_offset(offset);
    }
    
    /// Get frame pacing statistics
    pub fn get_frame_pacing_stats(&self) -> FramePacingStats {
        self.frame_pacer.get_stats()
    }
    
    /// Get display capabilities
    pub fn get_display_capabilities(&mut self) -> DisplayCapabilities {
        self.frame_pacer.detect_display_capabilities()
    }
    
    /// Get current speed adjustment for host sync
    pub fn get_speed_adjustment(&self) -> f64 {
        self.frame_pacer.get_speed_adjustment()
    }
    
    /// Get audio resample ratio for sync
    pub fn get_audio_resample_ratio(&self) -> f64 {
        self.frame_pacer.get_audio_resample_ratio()
    }

    /// Initialize CRT beam simulation renderer
    pub fn init_crt_beam_renderer(&mut self, width: u32, height: u32) -> Result<(), String> {
        match CrtBeamRenderer::new(width, height) {
            Ok(renderer) => {
                log::info!("CRT Beam Renderer initialized at {}x{}", width, height);
                self.crt_beam_renderer = Some(renderer);
                Ok(())
            }
            Err(e) => {
                log::error!("Failed to initialize CRT Beam Renderer: {}", e);
                Err(e)
            }
        }
    }
    
    /// Set CRT beam configuration
    pub fn set_crt_beam_config(&mut self, config: CrtBeamConfig) {
        self.crt_beam_config = config.clone();
        if let Some(ref mut renderer) = self.crt_beam_renderer {
            renderer.set_config(config);
        }
    }
    
    /// Get current CRT beam configuration
    pub fn get_crt_beam_config(&self) -> &CrtBeamConfig {
        &self.crt_beam_config
    }
    
    /// Apply CRT beam preset
    pub fn apply_crt_beam_preset(&mut self, preset: CrtBeamPreset) {
        let config = match preset {
            CrtBeamPreset::Default => CrtBeamConfig::default(),
            CrtBeamPreset::Hz120 => CrtBeamConfig::preset_120hz(),
            CrtBeamPreset::Hz240Oled => CrtBeamConfig::preset_240hz_oled(),
            CrtBeamPreset::Hdr => CrtBeamConfig::preset_hdr(),
            CrtBeamPreset::MaxMotionClarity => CrtBeamConfig::preset_max_motion_clarity(),
            CrtBeamPreset::AuthenticCrt => CrtBeamConfig::preset_authentic_crt(),
        };
        self.set_crt_beam_config(config);
    }
    
    /// Process frame through CRT beam renderer if enabled
    pub fn apply_crt_beam_effect(&mut self, input_texture: u32, time: f64) -> Option<u32> {
        if let Some(ref mut renderer) = self.crt_beam_renderer {
            Some(renderer.render(input_texture, time))
        } else {
            None
        }
    }
    
    /// Get CRT beam renderer metrics
    pub fn get_crt_beam_metrics(&self) -> Option<crt_beam_renderer::CrtBeamMetrics> {
        self.crt_beam_renderer.as_ref().map(|r| r.get_metrics())
    }
    
    /// Initialize shader cache system
    pub fn init_shader_cache(&mut self, cache_dir: std::path::PathBuf, backend: shader_cache::ShaderBackend) {
        match ShaderManager::new(cache_dir, backend) {
            Ok(manager) => {
                log::info!("Shader cache initialized with backend {:?}", backend);
                self.shader_manager = Some(manager);
            }
            Err(e) => {
                log::error!("Failed to initialize shader cache: {}", e);
            }
        }
    }

    /// Set game for shader cache
    pub fn set_game_for_shaders(&mut self, game_id: String) {
        if let Some(ref mut manager) = self.shader_manager {
            manager.set_game(game_id);
        }
    }

    /// Update shader manager (process compilation results)
    pub fn update_shader_manager(&mut self) {
        if let Some(ref mut manager) = self.shader_manager {
            manager.update();
        }
    }

    /// Get shader for current draw state
    fn get_shader_for_state(&mut self, state: DrawState) -> Option<ShaderHandle> {
        self.shader_manager.as_mut().map(|m| m.get_shader(&state))
    }

    /// Export shader pack for current game
    pub fn export_shader_pack(&self, output_path: &str) -> Result<(), String> {
        self.shader_manager.as_ref()
            .ok_or_else(|| "Shader manager not initialized".to_string())?
            .export_shader_pack(output_path)
    }

    /// Import shader pack
    pub fn import_shader_pack(&mut self, pack_path: &str) -> Result<(), String> {
        self.shader_manager.as_mut()
            .ok_or_else(|| "Shader manager not initialized".to_string())?
            .import_shader_pack(pack_path)
    }

    /// Pop a command from the `command_fifo` and return it while also sending it to the rasterizer
    /// as a side effect.
    fn command_pop_to_rasterizer(&mut self) -> u32 {
        let v = self.command_fifo.pop();

        self.rasterizer.push_gp0(v);

        v
    }

    fn reset(&mut self) {
        self.display_line_start = 0x10;
        self.display_line_end = 0x100;
        self.display_column_start = 0x200;
        self.display_column_end = 0xc00;

        self.draw_mode = DrawMode::new(0);
        self.display_mode.set(0);
        self.dma_direction.set(0);

        self.clip_x_min = 0;
        self.clip_y_min = 0;
        self.clip_x_max = 1;
        self.clip_y_max = 0;
        self.draw_offset_x = 0;
        self.draw_offset_y = 0;
        self.tex_window.set(0);
        self.mask_settings.set(0);
        self.display_vram_x_start = 0;
        self.display_vram_y_start = 0;

        self.reset_command_fifo();
    }

    fn reset_command_fifo(&mut self) {
        self.command_fifo.clear();
        self.state = State::Idle;

        if self.draw_time_budget < 0 {
            self.draw_time_budget = 0;
        }
    }

    fn status(&self) -> u32 {
        let mut s = 0;

        s |= self.draw_mode.0 & 0x7ff;

        s |= (self.mask_settings.draw_with_mask_bit() as u32) << 11;
        s |= (self.mask_settings.check_mask_bit() as u32) << 12;

        s |= ((!self.bottom_field) as u32) << 13;

        // TODO: No$ says that bit 14 is `display_mode` bit 7, need to check. Mednafen doesn't set
        // it.

        s |= (self.draw_mode.texture_disable() as u32) << 15;

        s |= ((self.display_mode.0 >> 6) & 1) << 16;
        s |= (self.display_mode.0 & 0x3f) << 17;

        s |= (self.display_off as u32) << 23;
        // TODO: bit 24 - IRQ1 (*not* VSync)

        // XXX This in what mednafen does but it's probably far from accurate. No$ has a more
        // detailed description but I don't know how accurate it is.
        let dma_request = self.dma_direction == DmaDirection::CpuToGp0
            || self.dma_direction == DmaDirection::VRamToCpu;

        s |= (dma_request as u32) << 25;

        s |= (self.is_idle() as u32) << 26;

        if let State::VRamLoad(_) = self.state {
            s |= 1 << 27;
        }

        // TODO: can read bit
        s |= 0 << 27;
        s |= (self.dma_can_write() as u32) << 28;
        s |= (self.dma_direction as u32) << 29;

        let display_line_even_odd = u32::from(self.cur_line_vram_y & 1);
        s |= display_line_even_odd << 31;

        s
    }

    /// Returns true if we're ready to accept DMA commands
    pub fn dma_can_write(&self) -> bool {
        // TODO: return false if in PLINE
        if let State::InQuad(_) = self.state {
            return false;
        }

        if self.command_fifo.is_empty() {
            return true;
        }

        let next_command = self.next_command();

        if let State::VRamStore(_) = self.state {
            return false;
        }

        if let State::VRamLoad(_) = self.state {
            return false;
        }

        // XXX this is taken from mednafen but I don't quite understand why we check `fifo_len`
        // instead of `len` here. Don't we just want to check if the entire command has been
        // received?
        if self.command_fifo.len() >= next_command.fifo_len() {
            // XXX I don't understand why mednafen doesn't use the same condition as in
            // `try_write_command`. Surely it would make sense for the `dma_can_write` bit to
            // simply be a `is_fifo_not_full` bit?
            return false;
        }

        true
    }

    /// Computes the value of the status register's "idle" bit
    fn is_idle(&self) -> bool {
        // TODO: add "InCmd" when we implement it
        self.state.is_idle() && self.draw_time_budget >= 0 && self.command_fifo.is_empty()
    }

    /// Attempt to write `command` to the command FIFO, returns `true` if successful, `false` if
    /// the FIFO overflowed and the command was dropped
    fn try_write_command(&mut self, command: u32) -> bool {
        // This logic was taken from mednafen: normally we should have a `command_fifo` of the same
        // depth as the real PSX (0x10 entries) and reject the command if it's empty. The problem
        // is that this requires very accurate GPU pipeline emulation, if a game really pushes the
        // FIFO to the limit and we end up slightly slower than normal we'll drop some data that we
        // shouldn't. As a workaround we use a deeper FIFO and we allow one extra command in it.
        let cur_fifo_len = self.command_fifo.len();

        if cur_fifo_len >= PSX_COMMAND_FIFO_DEPTH {
            // We have more data than a real PSX would allow but if it fits with the next command
            // removed we allow it anyway
            let next_command = self.next_command();

            let fifo_max = PSX_COMMAND_FIFO_DEPTH + next_command.fifo_len();

            if cur_fifo_len >= fifo_max {
                // Nope, the FIFO is still too full, drop the command
                warn!("GPU FIFO full, dropping 0x{:x}", command);
                return false;
            }
        }

        self.command_fifo.push(command);
        true
    }

    /// Peek into the command FIFO and retrieve the next Command to be executed. It's a mistake to
    /// call this method if the FIFO is empty.
    fn next_command(&self) -> &'static Command {
        debug_assert!(!self.command_fifo.is_empty());

        let opcode = self.command_fifo.peek() >> 24;

        &commands::GP0_COMMANDS[opcode as usize]
    }

    fn add_draw_time(&mut self, elapsed_cpu_cycles: CycleCount) {
        // No idea what's the rationale behind this cycle twiddling, it's copied from mednafen
        self.draw_time_budget += elapsed_cpu_cycles << 1;

        if self.draw_time_budget > 256 {
            self.draw_time_budget = 256;
        }
    }

    /// Returns the number of GPU cycles elapsed while the CPU ran `cpu_cyles`. Any fractional
    /// leftover cycle will be stored in `remaining_fractional_cycles`
    fn tick(&mut self, cpu_cycles: CycleCount) -> CycleCount {
        let clock_ratio = match self.video_standard {
            VideoStandard::Ntsc => GPU_CYCLES_PER_CPU_CYCLES_NTSC,
            VideoStandard::Pal => GPU_CYCLES_PER_CPU_CYCLES_PAL,
        };

        let mut gpu_cycles = u64::from(self.remaining_fractional_cycles);
        gpu_cycles += (cpu_cycles as u64) * clock_ratio;

        // FRACTIONAL_FACTOR should be a power of two so that the following modulo/division
        // optimize as simple bitops
        self.remaining_fractional_cycles = (gpu_cycles % FRACTIONAL_FACTOR) as u16;

        (gpu_cycles / FRACTIONAL_FACTOR) as CycleCount
    }

    /// Returns the total length of a line (including horizontal blanking)
    fn line_length(&self) -> u16 {
        match self.display_mode.standard() {
            // I'm not really sure what justifies this `line_phase` business but that's what
            // mednafen does. Maybe the real value is close to 3412.5 and therefore we have close
            // to one full cycle added every other cycle?
            VideoStandard::Ntsc => 3412 + self.line_phase as u16,
            VideoStandard::Pal => 3405,
        }
    }

    /// Refresh the value of `lines_per_field` based on the display mode
    fn refresh_lines_per_field(&mut self) {
        self.lines_per_field = if self.display_mode.is_interlaced() {
            let l = match self.display_mode.standard() {
                VideoStandard::Ntsc => 263,
                VideoStandard::Pal => 313,
            };

            l - self.bottom_field as u16
        } else {
            match self.display_mode.standard() {
                VideoStandard::Ntsc => 263,
                VideoStandard::Pal => 314,
            }
        };
    }

    /// Called when we switch to a new line
    fn new_line(&mut self) {
        self.line_phase = !self.line_phase;

        self.cur_line = (self.cur_line + 1) % self.lines_per_field;
    }

    /// Called when we're about to finish the current field
    fn new_field(&mut self) {
        self.bottom_field = if self.display_mode.is_interlaced() {
            !self.bottom_field
        } else {
            false
        };
    }

    /// Consume the `draw_time_budget`
    fn draw_time(&mut self, time: CycleCount) {
        self.draw_time_budget -= time;
    }

    /// Return various GPU state information in the GPUREAD register
    fn gp1_get_info(&mut self, val: u32) {
        // XXX what happens if we're in the middle of a framebuffer read?
        let v = match val & 0xf {
            2 => self.tex_window.0,
            3 => {
                let top = self.clip_y_min as u32;
                let left = self.clip_x_min as u32;

                left | (top << 10)
            }
            4 => {
                let bottom = self.clip_y_max as u32;
                let right = (self.clip_x_max - 1) as u32;

                right | (bottom << 10)
            }
            5 => {
                let x = (self.draw_offset_x as u32) & 0x7ff;
                let y = (self.draw_offset_y as u32) & 0x7ff;

                x | (y << 11)
            }
            // GPU version. Seems to always be 2?
            7 => 2,
            _ => unimplemented!("Unsupported GP1 info command {:08x}", val),
        };

        self.read_word = v;
    }
}

pub fn run(psx: &mut Psx) {
    let elapsed = sync::resync(psx, GPUSYNC);

    psx.gpu.add_draw_time(elapsed);

    process_commands(psx);

    let mut elapsed_gpu_cycles = psx.gpu.tick(elapsed);

    timers::run_gpu_clocks(psx, elapsed_gpu_cycles);

    while elapsed_gpu_cycles >= psx.gpu.cycles_to_line_event {
        elapsed_gpu_cycles -= psx.gpu.cycles_to_line_event;

        // We either reached hsync or left it
        psx.gpu.in_hsync = !psx.gpu.in_hsync;

        timers::set_in_hsync(psx, psx.gpu.in_hsync);

        if psx.gpu.in_hsync {
            // We don't have anything special to do here when we reach the hsync, we only handle
            // this case specially to synchronize the timer code.
            psx.gpu.cycles_to_line_event = HSYNC_LEN_CYCLES;
        } else {
            // We reached the EOL
            handle_eol(psx);
        }
    }

    psx.gpu.cycles_to_line_event -= elapsed_gpu_cycles;

    // New we need to program the next sync at `cycles_to_line_event`. Where it gets tricky is that
    // we program sync events based on the CPU clock, so we need to do the conversion
    let mut delta = psx.gpu.cycles_to_line_event as u64 * FRACTIONAL_FACTOR;
    // Don't forget the fractional cycle we have leftover
    delta -= u64::from(psx.gpu.remaining_fractional_cycles);

    // Finally divide by the frequency factor, rounding *up* (we want to be called when the event
    // has occurred, not just before). Remember that in order to divide `x` by `y` rounding up you
    // need to do `(x + y - 1) / y`.
    let clock_ratio = match psx.gpu.video_standard {
        VideoStandard::Ntsc => GPU_CYCLES_PER_CPU_CYCLES_NTSC,
        VideoStandard::Pal => GPU_CYCLES_PER_CPU_CYCLES_PAL,
    };

    delta = (delta + clock_ratio - 1) / clock_ratio;

    if delta < 1 {
        delta = 1;
    } else if delta > 128 {
        // I believe that mednafen does that in order to trigger a call to `process_commands` very
        // often and keep the GPU working. We could relax this when we don't care for very accurate
        // timings
        delta = 128;
    }

    sync::next_event(psx, GPUSYNC, delta as CycleCount);
}

pub fn dma_can_write(psx: &mut Psx) -> bool {
    run(psx);
    psx.gpu.dma_can_write()
}

/// Called when we reach the end of line (just after the HSYNC)
fn handle_eol(psx: &mut Psx) {
    let mut eof = false;

    psx.gpu.rasterizer.end_of_line(psx.gpu.cur_line);

    psx.gpu.new_line();

    // Next line event will be when we reach the hsync
    psx.gpu.cycles_to_line_event = CycleCount::from(psx.gpu.line_length()) - HSYNC_LEN_CYCLES;
    let cur_line = psx.gpu.cur_line;

    // Taken from mednafen but I'm not sure if that's necessary or even useful. Normally we'll draw
    // the frame when we reach `display_line_end` below. If we miss that we have the code running
    // on the last field line below that'll always catch it. So what's the point of checking once
    // again here? Especially since at this point the line number seems fairly arbitrary. I guess
    // it can trigger early if `display_line_end` is set to some silly value but is it really worth
    // a special case?
    if !psx.gpu.frame_drawn {
        let draw_line = match psx.gpu.video_standard {
            VideoStandard::Ntsc => 256,
            VideoStandard::Pal => 308,
        };

        if cur_line == draw_line {
            // We reached the end of active video, we can tell the frontend to render the frame
            eof = true;
        }
    }

    let is_first_line = cur_line == 0;
    let is_last_line = cur_line == psx.gpu.lines_per_field - 1;

    if is_last_line {
        if !psx.gpu.frame_drawn {
            // Normally we should've drawn the frame by now but we might have missed it if the
            // video standard changed mid-frame. In this case we can just draw it now in order not
            // to skip the frame entirely and it'll return to normal next frame
            eof = true;
        }

        // I'm not sure why Mednafen changes the field on the last line of the field instead of the
        // first line of the next one.
        psx.gpu.new_field();
    } else if is_first_line {
        debug_assert!(psx.gpu.frame_drawn, "Last frame wasn't drawn!");

        psx.gpu.frame_drawn = false;
        psx.gpu.refresh_lines_per_field();
    }

    if cur_line == psx.gpu.display_line_end && psx.gpu.display_active {
        // We're leaving the active display area.
        psx.gpu.display_active = false;
        psx.gpu.cur_line_vram_offset = 0;

        irq::set_high(psx, irq::Interrupt::VBlank);
        timers::set_in_vsync(psx, true);

        if psx.gpu.display_mode.is_true_interlaced() {
            // Prepare for the next frame, if we're currently sending the bottom field it means
            // that we're going to switch to the top
            psx.gpu.read_bottom_field = !psx.gpu.bottom_field;
            psx.gpu.rasterizer.field_change(psx.gpu.read_bottom_field);
        } else if psx.gpu.read_bottom_field {
            psx.gpu.read_bottom_field = false;
            psx.gpu.rasterizer.field_change(psx.gpu.read_bottom_field);
        }

        if !psx.gpu.frame_drawn {
            // More magic from mednafen. I assume that the logic is to try to refresh the display
            // as early as possible to minimize latency, although I'm not really sure I understand
            // the logic behind putting a minimum line value here. The comment in mednafen mentions
            // Descent(NTSC) which reaches the end of frame at line 236 and Mikagura Shoujo
            // Tanteidan which sets it to 192 during the intro FMV.
            let line_min = match psx.gpu.video_standard {
                VideoStandard::Ntsc => 232,
                VideoStandard::Pal => 260,
            };

            if cur_line >= line_min {
                eof = true;
            }
        }
    }

    if cur_line == psx.gpu.display_line_start && !psx.gpu.display_active {
        // We're entering the active display area
        psx.gpu.display_active = true;
        irq::set_low(psx, irq::Interrupt::VBlank);
        timers::set_in_vsync(psx, false);
    }

    // Figure out which VRAM line is being displayed
    psx.gpu.cur_line_vram_y = psx.gpu.display_vram_y_start;
    psx.gpu.cur_line_vram_y += if psx.gpu.display_mode.is_true_interlaced() {
        let field_off = if psx.gpu.display_active {
            psx.gpu.read_bottom_field as u16
        } else {
            0
        };

        (psx.gpu.cur_line_vram_offset << 1) | field_off
    } else {
        psx.gpu.cur_line_vram_offset
    };
    psx.gpu.cur_line_vram_y %= VRAM_HEIGHT;

    if eof {
        draw_frame(psx);
    }

    if psx.gpu.display_active {
        psx.gpu.cur_line_vram_offset += 1;
    }
}

/// Called when a frame is done rendering and should be displayed
fn draw_frame(psx: &mut Psx) {
    // Update debug overlay before sending frame
    psx.gpu.update_debug_overlay();
    
    psx.gpu.rasterizer.end_of_frame();
    psx.gpu.frame_drawn = true;
    psx.frame_done = true;
}

pub fn store<T: Addressable>(psx: &mut Psx, off: u32, val: T) {
    if T::width() != AccessWidth::Word {
        panic!("Unhandled GPU store ({:?})", T::width());
    }

    let val = val.as_u32();

    match off {
        0 => gp0(psx, val),
        4 => gp1(psx, val),
        _ => unreachable!(),
    };
}

pub fn load<T: Addressable>(psx: &mut Psx, off: u32) -> T {
    if T::width() != AccessWidth::Word {
        panic!("Unhandled GPU load ({:?})", T::width());
    }

    let v = match off {
        0 => read(psx),
        4 => psx.gpu.status(),
        _ => unreachable!(),
    };

    T::from_u32(v)
}

pub fn dma_store(psx: &mut Psx, val: u32) {
    gp0(psx, val);
}

pub fn dma_load(psx: &mut Psx) -> u32 {
    read(psx)
}

/// Handles loads from GP0
fn read(psx: &mut Psx) -> u32 {
    match psx.gpu.state {
        State::VRamLoad(ref mut vram_load) => {
            let (frame, pos) = match vram_load {
                None => {
                    // We haven't received the frame from the renderer yet, let's do that now
                    let frame = psx.gpu.rasterizer.receive_vram_load();
                    *vram_load = Some((frame, 0));
                    vram_load.as_mut().unwrap()
                }
                Some(ref mut s) => s,
            };

            // If we reach this point we should have at least one pixel left.
            //
            // XXX Watch out: frame pixels are u32 but in this case they're really u16 and the top
            // 16bits is unused. I'm just being lazy and reuse the same structure for frame draws
            // and VRAM reads.
            let p1 = frame.pixels[*pos as usize];
            *pos += 1;

            let to_read = frame.pixels.len() - *pos as usize;

            let p2 = if to_read > 1 {
                let p2 = frame.pixels[*pos as usize];
                *pos += 1;
                p2
            } else if to_read == 1 {
                // Last pixel
                let p2 = frame.pixels[*pos as usize];
                psx.gpu.state = State::Idle;
                p2
            } else {
                // No more pixels
                psx.gpu.state = State::Idle;
                0
            };

            p1 | (p2 << 16)
        }
        _ => {
            // XXX I'm not really sure about this one. Is the read_word normally pushed in the
            // FIFO?  What happens if you send a GP1[0x10] and then immediately attempt to read the
            // framebuffer? Needs more testing
            psx.gpu.read_word
        }
    }
}

/// Handle GP0 commands
fn gp0(psx: &mut Psx, val: u32) {
    if psx.gpu.try_write_command(val) {
        process_commands(psx);
    }
}

/// Handle GP1 commands
fn gp1(psx: &mut Psx, val: u32) {
    psx.gpu.rasterizer.push_gp1(val);

    let op = val >> 24;

    match op {
        0x00 => psx.gpu.reset(),
        0x01 => psx.gpu.reset_command_fifo(),
        // IRQ1 ack
        0x02 => (),
        0x03 => psx.gpu.display_off = (val & 1) != 0,
        0x04 => psx.gpu.dma_direction.set(val & 3),
        0x05 => {
            // XXX from mednafen: LSB ignored.
            psx.gpu.display_vram_x_start = (val & 0x3fe) as u16;
            psx.gpu.display_vram_y_start = ((val >> 10) & 0x1ff) as u16;
        }
        0x06 => {
            psx.gpu.display_column_start = (val & 0xfff) as u16;
            psx.gpu.display_column_end = ((val >> 12) & 0xfff) as u16;
        }
        0x07 => {
            psx.gpu.display_line_start = (val & 0x3ff) as u16;
            psx.gpu.display_line_end = ((val >> 10) & 0x3ff) as u16;
        }
        0x08 => psx.gpu.display_mode.set(val & 0xff_ffff),
        0x10 => psx.gpu.gp1_get_info(val),
        _ => unimplemented!("GP1 0x{:08x}", val),
    }
}

/// Attempt to execute a command from the `command_fifo`
fn process_commands(psx: &mut Psx) {
    let pending_commands = !psx.gpu.command_fifo.is_empty();

    match psx.gpu.state {
        State::Idle => run_next_command(psx),
        State::InQuad(draw_time) => {
            if psx.gpu.draw_time_budget >= 0 {
                // We have finished drawing the first triangle in the quad, we can move to the 2nd
                // one
                psx.gpu.draw_time(draw_time);
                psx.gpu.state = State::Idle;
            }
        }
        State::PolyLine(opcode, _) => {
            if psx.gpu.draw_time_budget >= 0 && pending_commands {
                let next = psx.gpu.command_fifo.peek();
                if next & 0xf000_f000 == 0x5000_5000 {
                    // End-of-line marker
                    psx.gpu.command_pop_to_rasterizer();
                    psx.gpu.state = State::Idle;
                } else {
                    // Shaded polylines require 2 words per segment, solid polylines only 1
                    let is_shaded = (opcode & 0x10) != 0;
                    let words_per_segment = 1 + (is_shaded as usize);

                    if psx.gpu.command_fifo.len() >= words_per_segment {
                        // We can draw the next segment
                        let cmd = &commands::GP0_COMMANDS[opcode as usize];
                        (cmd.handler)(psx);
                    }
                }
            }
        }
        State::VRamStore(ref mut nwords) => {
            if pending_commands {
                let v = psx.gpu.command_fifo.pop();
                psx.gpu.rasterizer.push_gp0(v);
                *nwords -= 1;

                if *nwords == 0 {
                    psx.gpu.state = State::Idle;
                }
            }
        }
        // We don't process commands in VRAM Load mode
        // XXX validate on real hardware
        State::VRamLoad(_) => (),
    }
}

fn run_next_command(psx: &mut Psx) {
    if psx.gpu.command_fifo.is_empty() {
        // We have nothing to do if the FIFO is empty
        return;
    }

    let command = psx.gpu.next_command();

    if command.len() > psx.gpu.command_fifo.len() {
        // We still haven't received the entire command, wait longer
        return;
    }

    // Apparently there are a handful of commands that aren't executed like the rest. Both mednafen
    // and No$ agree on that, however the specifics are unclear. I tag these commands as "out of
    // band" here (mednafen calls them "ss_cmd", not sure what that means).
    //
    // No$ says that these commands "do not take up space in the FIFO" and are "probably executed
    // immediately (even if there're still other commands in the FIFO)". If that's true it means
    // that we should run these commands directly from `gp0` without touching the FIFO.
    //
    // Mednafen on the other hands puts these commands through the FIFO as usual and executes them
    // in order, just with no draw time overhead.
    if psx.gpu.draw_time_budget < 0 && !command.out_of_band {
        // We don't have enough time budget to execute this command
        return;
    }

    if !command.out_of_band {
        psx.gpu.draw_time(2);
    }

    // Invoke the callback to actually implement the command with error handling
    execute_command_with_error_handling(psx, command);
}

/// Execute a GPU command with proper error handling
fn execute_command_with_error_handling(psx: &mut Psx, command: &'static Command) {
    // Store original state for potential recovery
    let opcode = psx.gpu.command_fifo.peek() >> 24;
    
    // Try to execute the command
    (command.handler)(psx);
    
    // Update error handler frame counter if needed
    if let Ok(mut handler) = error_handler::GPU_ERROR_HANDLER.try_lock() {
        // Check if we're at frame boundary
        if psx.gpu.frame_drawn {
            handler.next_frame();
        }
    }
}

#[derive(serde::Serialize, serde::Deserialize)]
enum State {
    Idle,
    /// We're drawing the first triangle of a quad. The CycleCount is the number of cycles we'll
    /// have to use to draw the 2nd triangle.
    InQuad(CycleCount),
    /// We're in the middle of a polyline. The u8 is the opcode for this line, then we store the
    /// position of the end of the last drawn segment (i.e. the start of the next segment)
    PolyLine(u8, Position),
    /// We're uploading data to the VRAM. The u32 is the number of 32bit words left to transfer.
    VRamStore(u32),
    /// We're downloading data from the VRAM. Since this comes from the rasterizer we set the
    /// Option to `None` while we're waiting for the rasterizer to send us the data, then we store
    /// the received frame when we receive it, alongside a counter that tells us how many bytes
    /// we've left to read
    VRamLoad(Option<(Frame, u32)>),
}

impl State {
    fn is_idle(&self) -> bool {
        matches!(self, State::Idle)
    }
}

/// Wrapper around the Draw Mode register value (set by GP0[0xe1] and polygon draw commands)
#[derive(serde::Serialize, serde::Deserialize, Copy, Clone)]
struct DrawMode(u32);

impl DrawMode {
    fn new(mode: u32) -> DrawMode {
        DrawMode(mode)
    }

    /// Update from a polygon draw command. When that happens it overwrites the previous value
    /// globally (i.e. the configuration remains set for any subsequent draw commands, not just the
    /// current polygon)
    fn update_from_poly(&mut self, poly_cmd: u32) {
        // XXX bit 11 (texture_disable) can also be set/cleared, but only if the functionality is
        // enabled using GP1[0x09]
        self.0 &= !0x9ff;
        self.0 |= (poly_cmd >> 16) & 0x9ff;
    }

    fn texture_disable(self) -> bool {
        self.0 & (1 << 11) != 0
    }

    /// Coordinate of the left side of the texture page in VRAM
    fn texture_page_x(self) -> u16 {
        let x = (self.0 & 0xf) as u16;

        x << 6
    }

    /// Coordinate of the top side of the texture page in VRAM
    fn texture_page_y(self) -> u16 {
        let y = ((self.0 >> 4) & 1) as u16;

        y << 8
    }

    fn texture_depth(self) -> u8 {
        ((self.0 >> 7) & 3) as u8
    }

    fn pixel_to_texel_shift(self) -> u8 {
        match self.texture_depth() {
            0 => 2, // Paletted 4bpp
            1 => 1, // Paletted 8bpp
            2 => 0, // True Color 1555BGR, 16bits per pixel
            _ => 0, // XXX double-check if 3 is also truecolor.
        }
    }

    fn transparency_mode(self) -> TransparencyFunction {
        match (self.0 >> 5) & 3 {
            0 => TransparencyFunction::Average,
            1 => TransparencyFunction::Add,
            2 => TransparencyFunction::Sub,
            3 => TransparencyFunction::QuarterAdd,
            _ => unreachable!(),
        }
    }

    /// If true rectangle textures should be flipped horizontally
    fn flip_rect_x(self) -> bool {
        self.0 & (1 << 12) != 0
    }

    /// If true rectangle textures should be flipped vertically
    fn flip_rect_y(self) -> bool {
        self.0 & (1 << 13) != 0
    }

    /// Return true if dithering is enabled
    fn dither_enable(self) -> bool {
        self.0 & (1 << 9) != 0
    }

    /// True if the GPU is allowed to draw to the display area
    fn draw_to_display_area(self) -> bool {
        self.0 & (1 << 10) != 0
    }
}

/// The various transparency modes
#[derive(PartialEq, Eq, Copy, Clone, Debug)]
enum TransparencyFunction {
    /// (Background + Foreground) / 2
    Average,
    /// Background + Foreground
    Add,
    /// Background - Foreground
    Sub,
    /// Background + (Foreground / 4)
    QuarterAdd,
}

/// Wrapper around the Texture Window register value (set by GP0[0xe2])
#[derive(serde::Serialize, serde::Deserialize, Copy, Clone)]
struct TextureWindow(u32);

impl TextureWindow {
    fn new() -> TextureWindow {
        TextureWindow(0)
    }

    fn set(&mut self, tw: u32) {
        self.0 = tw;
    }

    /// Mask to be ANDed to U coordinates
    fn u_mask(self) -> u8 {
        let m = (self.0 & 0x1f) as u8;

        // 8 pixel steps
        !(m << 3)
    }

    /// Mask to be ANDed to V coordinates
    fn v_mask(self) -> u8 {
        let m = ((self.0 >> 5) & 0x1f) as u8;

        // 8 pixel steps
        !(m << 3)
    }

    /// Offset to be added to U coordinates after applying `u_mask`
    fn u_offset(self) -> u8 {
        let off = ((self.0 >> 10) & 0x1f) as u8;

        (off << 3) & !self.u_mask()
    }

    /// Offset to be added to V coordinates after applying `v_mask`
    fn v_offset(self) -> u8 {
        let off = ((self.0 >> 15) & 0x1f) as u8;

        (off << 3) & !self.v_mask()
    }
}

/// Wrapper around the Display Mode register value (set by GP1[0x08])
#[derive(serde::Serialize, serde::Deserialize, Copy, Clone)]
pub struct DisplayMode(u32);

impl DisplayMode {
    pub fn new() -> DisplayMode {
        DisplayMode(0)
    }

    pub fn set(&mut self, mode: u32) {
        self.0 = mode
    }

    /// Create a DisplayMode with a specific color depth
    pub fn with_color_depth(depth: ColorDepth) -> DisplayMode {
        let bits = match depth {
            ColorDepth::Bpp15 => 0,          // Bit 7=0, Bit 4=0
            ColorDepth::Bpp24 => 1 << 4,     // Bit 7=0, Bit 4=1
            ColorDepth::Bpp8 => 1 << 7,      // Bit 7=1, Bit 4=0
            ColorDepth::Bpp4 => (1 << 7) | (1 << 4), // Bit 7=1, Bit 4=1
        };
        DisplayMode(bits)
    }

    pub fn standard(self) -> VideoStandard {
        if self.0 & (1 << 3) != 0 {
            VideoStandard::Pal
        } else {
            VideoStandard::Ntsc
        }
    }

    pub fn is_interlaced(self) -> bool {
        self.0 & (1 << 5) != 0
    }

    /// To actually have the console output in interlaced (having two interlaced fields in VRAM and
    /// the console displays one after the other) it's not enough to set the `is_interlaced` bit,
    /// you also need to set bit 2 in Display Mode to actually tell the console to use two fields
    /// in VRAM. Without it the console sends the same data for the top and bottom fields, which is
    /// fairly useless.
    pub fn is_true_interlaced(self) -> bool {
        let two_fields = self.0 & (1 << 2) != 0;

        self.is_interlaced() && two_fields
    }

    /// Retrieve the approximate horizontal resolution of the active video. This is an
    /// approximation because it will also depend on the timing configuration of the output (column
    /// start/column end etc...).
    pub fn xres(self) -> u16 {
        if (self.0 & (1 << 6)) != 0 {
            368
        } else {
            match self.0 & 3 {
                0 => 256,
                1 => 320,
                2 => 512,
                3 => 640,
                _ => unreachable!(),
            }
        }
    }

    /// True if we output 24 bits per pixel
    pub fn output_24bpp(self) -> bool {
        self.0 & (1 << 4) != 0
    }

    /// Get the color depth mode for display
    /// Bits 4 and 7 control the color depth:
    /// - Bit 4 = 0, Bit 7 = 0: 15bpp (default)
    /// - Bit 4 = 1, Bit 7 = 0: 24bpp
    /// - Bit 4 = 0, Bit 7 = 1: 8bpp (indexed)
    /// - Bit 4 = 1, Bit 7 = 1: 4bpp (indexed)
    pub fn color_depth(self) -> ColorDepth {
        let bit4 = (self.0 >> 4) & 1;
        let bit7 = (self.0 >> 7) & 1;
        
        match (bit7, bit4) {
            (0, 0) => ColorDepth::Bpp15,
            (0, 1) => ColorDepth::Bpp24,
            (1, 0) => ColorDepth::Bpp8,
            (1, 1) => ColorDepth::Bpp4,
            _ => unreachable!(),
        }
    }
}

/// Color depth modes for display output
#[derive(Debug, Copy, Clone, PartialEq, Eq, serde::Serialize, serde::Deserialize)]
pub enum ColorDepth {
    /// 15bpp direct color (RGB555)
    Bpp15,
    /// 24bpp direct color  
    Bpp24,
    /// 8bpp indexed color (256 color palette)
    Bpp8,
    /// 4bpp indexed color (16 color palette)
    Bpp4,
}

/// Wrapper around the Mask Setting register value (set by GP0[0xe6])
#[derive(serde::Serialize, serde::Deserialize)]
struct MaskSettings {
    /// Raw register value
    raw: u32,
    /// Pixel value that should be ORed on write
    or_mask: Pixel,
}

impl MaskSettings {
    fn new() -> MaskSettings {
        MaskSettings {
            raw: 0,
            or_mask: Pixel::from_mbgr1555(0),
        }
    }

    fn set(&mut self, v: u32) {
        self.raw = v & 3;

        let p = if self.draw_with_mask_bit() { 0x8000 } else { 0 };

        self.or_mask = Pixel::from_mbgr1555(p);
    }

    fn draw_with_mask_bit(&self) -> bool {
        self.raw & 1 != 0
    }

    fn check_mask_bit(&self) -> bool {
        self.raw & (1 << 1) != 0
    }

    fn can_draw_to(&self, p: Pixel) -> bool {
        if self.check_mask_bit() {
            !p.mask()
        } else {
            true
        }
    }

    fn mask(&self, mut p: Pixel) -> Pixel {
        p.0 |= self.or_mask.0;

        p
    }
}

/// Requested DMA direction.
#[derive(serde::Serialize, serde::Deserialize, Clone, Copy, PartialEq, Eq)]
enum DmaDirection {
    Off = 0,
    Fifo = 1,
    CpuToGp0 = 2,
    VRamToCpu = 3,
}

impl DmaDirection {
    fn set(&mut self, v: u32) {
        *self = match v & 3 {
            0 => DmaDirection::Off,
            1 => DmaDirection::Fifo,
            2 => DmaDirection::CpuToGp0,
            3 => DmaDirection::VRamToCpu,
            _ => unreachable!(),
        }
    }
}

/// Real PSX command FIFO depth
const PSX_COMMAND_FIFO_DEPTH: usize = 0x10;

/// Emulated command FIFO depth. This is different from `PSX_COMMAND_FIFO_DEPTH` to work around
/// emulation inaccuracies, see `try_write_command` above for more infos. Needs to be a power of
/// two for the FIFO code to work correctly.
const COMMAND_FIFO_DEPTH: usize = 0x20;

/// The are a few hardware differences between PAL and NTSC consoles, in particular the pixelclock
/// runs slightly slower on PAL consoles.
#[derive(serde::Serialize, serde::Deserialize, Clone, Copy)]
pub enum VideoStandard {
    Ntsc,
    Pal,
}

/// Total number of lines in the VRAM
const VRAM_HEIGHT: u16 = 512;

/// Duration of the HSYNC in GPU cycles
const HSYNC_LEN_CYCLES: CycleCount = 200;

/// Scaling factor used in fixed point GPU cycle arithmetics
const FRACTIONAL_FACTOR: u64 = 1 << 16;

/// Ratio of GPU_FREQ_NTSC_HZ / CPU_FREQ_HZ multiplied by 0x1000 to use fixed point arithmetics
/// instead of floating point
const GPU_CYCLES_PER_CPU_CYCLES_NTSC: u64 =
    (GPU_FREQ_NTSC_HZ * (FRACTIONAL_FACTOR as f64) / (CPU_FREQ_HZ as f64)) as u64;

/// Ratio of GPU_FREQ_PAL_HZ / CPU_FREQ_HZ multiplied by 0x1000 to use fixed point arithmetics
/// instead of floating point
const GPU_CYCLES_PER_CPU_CYCLES_PAL: u64 =
    (GPU_FREQ_PAL_HZ * (FRACTIONAL_FACTOR as f64) / (CPU_FREQ_HZ as f64)) as u64;

/// GPU frequency for NTSC consoles (Japan + North America)
const GPU_FREQ_NTSC_HZ: f64 = 53_693_181.818;
/// GPU frequency for PAL consoles (Europe)
const GPU_FREQ_PAL_HZ: f64 = 53_203_425.;

/// Precision modes for geometry rendering
#[derive(Debug, Clone, Copy, PartialEq)]
pub enum Precision {
    Standard,
    Enhanced,
}

/// CLUT access modes for compatibility
#[derive(Debug, Clone, Copy, PartialEq)]
pub enum ClutMode {
    Normal,
    SafeWithWrap,
}

/// Invalid command handling modes
#[derive(Debug, Clone, Copy, PartialEq)]
pub enum InvalidCmdMode {
    Warn,
    Ignore,
}

impl Gpu {
    /// Compatibility fixes - set geometry precision
    pub fn set_geometry_precision(&mut self, precision: Precision) {
        match precision {
            Precision::Enhanced => {
                // Enhanced precision for Final Fantasy VIII
                self.set_subpixel_precision(true);
                // Store precision setting for use in rendering
                self.set_rasterizer_option(RasterizerOption::EnhancedPrecision(true));
            }
            Precision::Standard => {
                self.set_subpixel_precision(false);
                self.set_rasterizer_option(RasterizerOption::EnhancedPrecision(false));
            }
        }
    }
    
    /// Enable perspective correction for textures
    pub fn enable_perspective_correction(&mut self, enable: bool) {
        // Store setting for use in texture rendering
        self.set_rasterizer_option(RasterizerOption::PerspectiveCorrection(enable));
    }
    
    /// Set CLUT access mode for Dino Crisis 2 fixes
    pub fn set_clut_access_mode(&mut self, mode: ClutMode) {
        // This will be used in CLUT access handling
        let safe_mode = mode == ClutMode::SafeWithWrap;
        self.set_rasterizer_option(RasterizerOption::SafeClutMode(safe_mode));
    }
    
    /// Set invalid command handling mode for Castlevania
    pub fn set_invalid_command_handling(&mut self, mode: InvalidCmdMode) {
        // This affects how invalid draw commands are processed
        let ignore_invalid = mode == InvalidCmdMode::Ignore;
        self.set_rasterizer_option(RasterizerOption::IgnoreInvalidCommands(ignore_invalid));
    }
    
    /// Allow zero-size primitives for compatibility
    pub fn allow_zero_size_primitives(&mut self, allow: bool) {
        self.set_rasterizer_option(RasterizerOption::AllowZeroSizePrimitives(allow));
    }
    
    /// Set vertex cache size for enhanced performance
    pub fn set_vertex_cache_size(&mut self, size: usize) {
        self.set_rasterizer_option(RasterizerOption::VertexCacheSize(size));
    }
}<|MERGE_RESOLUTION|>--- conflicted
+++ resolved
@@ -139,8 +139,6 @@
     read_word: u32,
     /// Debug overlay for error visualization
     debug_overlay: DebugOverlay,
-<<<<<<< HEAD
-=======
     /// Texture replacement system
     texture_replacement: Option<TextureReplacementSystem>,
     /// Current game ID for texture pack management
@@ -149,7 +147,6 @@
     rendering_pipeline: RenderingPipeline,
     /// Frame pacing and VRR controller
     frame_pacer: FramePacer,
->>>>>>> e7f3f336
     /// Shader pre-compilation and cache manager
     shader_manager: Option<ShaderManager>,
     /// Clock multiplier for dynamic GPU clock scaling
@@ -205,13 +202,10 @@
             display_off: true,
             read_word: 0,
             debug_overlay: DebugOverlay::new(),
-<<<<<<< HEAD
-=======
             texture_replacement: None,
             current_game_id: String::new(),
             rendering_pipeline: RenderingPipeline::new(),
             frame_pacer: FramePacer::new(),
->>>>>>> e7f3f336
             shader_manager: None,
             clock_multiplier: 1.0,
             crt_beam_renderer: None,
