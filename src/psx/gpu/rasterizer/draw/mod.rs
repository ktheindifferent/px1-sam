--- conflicted
+++ resolved
@@ -2529,9 +2529,11 @@
         return;
     }
 
-<<<<<<< HEAD
-    // From mednafen, is it because it's used as a temporary buffer for the copy? Is there a
-    // different buffer?
+    // Scale width and height for upscaled rendering
+    let width_scaled = width << rasterizer.vram.upscale_shift;
+    let height_scaled = height << rasterizer.vram.upscale_shift;
+
+    // Invalidate texture cache as VRAM is being modified
     rasterizer.tex_mapper.cache_invalidate();
     
     // Invalidate the enhanced cache for the destination region
@@ -2539,17 +2541,6 @@
     let dst_y_native = ((dst >> 16) & 0x3ff) as u16;
     let (width_native, height_native) = vram_access_dimensions(dim, true);
     rasterizer.gpu_cache.invalidate_region(dst_x_native, dst_y_native, width_native as u16, height_native as u16);
-
-    let xmask = (0x400 << rasterizer.vram.upscale_shift) - 1;
-    let ymask = (0x200 << rasterizer.vram.upscale_shift) - 1;
-=======
-    // Scale width and height for upscaled rendering
-    let width_scaled = width << rasterizer.vram.upscale_shift;
-    let height_scaled = height << rasterizer.vram.upscale_shift;
->>>>>>> 0b98846f
-
-    // Invalidate texture cache as VRAM is being modified
-    rasterizer.tex_mapper.cache_invalidate();
 
     // Masks for coordinate wrapping (VRAM is 1024x512 in native resolution)
     let xmask = (1024 << rasterizer.vram.upscale_shift) - 1;
