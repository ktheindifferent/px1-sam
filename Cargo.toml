--- conflicted
+++ resolved
@@ -13,14 +13,11 @@
 debugger = []
 vulkan = ["ash", "shaderc", "spirv-reflect"]
 opengl = ["gl"]
-<<<<<<< HEAD
 discord-rpc = ["discord-rich-presence", "tokio", "serde_json"]
-=======
 game-library = ["rusqlite", "chrono", "uuid", "regex"]
 game-library-online = ["game-library", "reqwest", "tokio", "async-trait"]
 compatibility-db = ["rusqlite", "chrono", "uuid"]
 online-sync = ["reqwest", "tokio", "compatibility-db"]
->>>>>>> f87a976b
 
 [dependencies]
 wasm-bindgen = "0.2"
@@ -42,11 +39,6 @@
 # Database and compatibility dependencies
 rusqlite = { version = "0.30", features = ["bundled", "serde_json"], optional = true }
 chrono = { version = "0.4", features = ["serde"], optional = true }
-<<<<<<< HEAD
-uuid = { version = "1.6", features = ["v4", "serde"] }
-reqwest = { version = "0.11", features = ["json"], optional = true }
-tokio = { version = "1", features = ["rt", "macros"], optional = true }
-=======
 uuid = { version = "1.6", features = ["v4", "serde"], optional = true }
 reqwest = { version = "0.11", features = ["json", "blocking"], optional = true }
 tokio = { version = "1", features = ["rt", "macros", "rt-multi-thread"], optional = true }
@@ -55,7 +47,6 @@
 flexbuffers = "25.2.10"
 toml = "0.8"
 dirs = "5.0"
->>>>>>> f87a976b
 
 # Shader compilation dependencies
 crossbeam-channel = "0.5"
@@ -79,14 +70,12 @@
 # OpenGL dependencies
 gl = { version = "0.14", optional = true }
 
-<<<<<<< HEAD
 # Discord Rich Presence dependencies
 discord-rich-presence = { version = "0.2", optional = true }
-=======
+
 [dev-dependencies]
 flexbuffers = "2.0"
 tempfile = "3.8"
->>>>>>> f87a976b
 
 [dependencies.web-sys]
 version = "0.3"
@@ -146,14 +135,6 @@
   "WorkerGlobalScope",
 ]
 
-<<<<<<< HEAD
-[features]
-default = []
-compatibility-db = ["rusqlite", "chrono"]
-online-sync = ["reqwest", "tokio", "compatibility-db"]
-
-=======
->>>>>>> f87a976b
 [profile.release]
 opt-level = "s"
 lto = true
