--- conflicted
+++ resolved
@@ -174,10 +174,7 @@
   "WorkerGlobalScope",
 ]
 
-<<<<<<< HEAD
-=======
 
->>>>>>> e7f3f336
 [profile.release]
 opt-level = "s"
 lto = true
