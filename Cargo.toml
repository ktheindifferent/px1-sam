[package]
name = "rustation-wasm"
version = "0.1.0"
edition = "2021"

[lib]
crate-type = ["cdylib"]
path = "src/wasm_unified.rs"

[features]
default = []
pgxp = []
debugger = []
vulkan = ["ash", "shaderc", "spirv-reflect"]
opengl = ["gl"]
<<<<<<< HEAD
game-library = ["rusqlite", "chrono", "uuid", "regex"]
game-library-online = ["game-library", "reqwest", "tokio", "async-trait"]
compatibility-db = []
online-sync = ["compatibility-db"]
=======
compatibility-db = ["rusqlite", "chrono", "uuid"]
online-sync = ["reqwest", "tokio", "compatibility-db"]
>>>>>>> 6268845b

[dependencies]
wasm-bindgen = "0.2"
js-sys = "0.3"
serde = { version = "1.0", features = ["derive"] }
serde_json = "1.0"
thiserror = "1.0"
log = "0.4"
wasm-logger = "0.2"
bitflags = "2.4"
arrayvec = "0.7"
lazy_static = "1.4"
# Texture replacement dependencies  
sha2 = "0.10"
image = "0.24"
flate2 = "1.0"
zip = "0.6"

# Database and compatibility dependencies
rusqlite = { version = "0.30", features = ["bundled", "serde_json"], optional = true }
chrono = { version = "0.4", features = ["serde"], optional = true }
uuid = { version = "1.6", features = ["v4", "serde"], optional = true }
<<<<<<< HEAD
reqwest = { version = "0.11", features = ["json"], optional = true }
tokio = { version = "1", features = ["rt", "macros"], optional = true }
regex = { version = "1.10", optional = true }
async-trait = { version = "0.1", optional = true }
=======
reqwest = { version = "0.11", features = ["json", "blocking"], optional = true }
tokio = { version = "1", features = ["rt", "macros", "rt-multi-thread"], optional = true }
flexbuffers = "25.2.10"
toml = "0.8"
dirs = "5.0"
>>>>>>> 6268845b

# Shader compilation dependencies
crossbeam-channel = "0.5"
hex = "0.4"
bincode = "1.3"
num_cpus = "1.16"

# Testing dependencies
backtrace = "0.3"

# Rewind system dependencies
zstd = "0.13"
crc32fast = "1.3"
fastrand = "2.0"

# Vulkan dependencies
ash = { version = "0.37", optional = true }
shaderc = { version = "0.8", optional = true }
spirv-reflect = { version = "0.2", optional = true }

# OpenGL dependencies
gl = { version = "0.14", optional = true }

[dev-dependencies]
flexbuffers = "2.0"

[dependencies.web-sys]
version = "0.3"
features = [
  "console",
  "Document",
  "Element",
  "HtmlCanvasElement",
  "HtmlElement",
  "Window",
  "CanvasRenderingContext2d",
  "WebGl2RenderingContext",
  "WebGlProgram",
  "WebGlShader",
  "WebGlTexture",
  "WebGlBuffer",
  "WebGlUniformLocation",
  "ImageData",
  "KeyboardEvent",
  "MouseEvent",
  "TouchEvent",
  "Touch",
  "TouchList",
  "PointerEvent",
  "WheelEvent",
  "GamepadEvent",
  "AudioContext",
  "AudioBuffer",
  "AudioBufferSourceNode",
  "AudioDestinationNode",
  "AudioNode",
  "BaseAudioContext",
  "Gamepad",
  "GamepadButton",
  "Navigator",
  "Performance",
  "Storage",
  "IdbDatabase",
  "IdbObjectStore",
  "IdbRequest",
  "IdbTransaction",
  "IdbFactory",
  "ServiceWorkerRegistration",
  "ServiceWorkerContainer",
  "Worker",
  "MessagePort",
  "OffscreenCanvas",
  "Blob",
  "File",
  "FileReader",
  "Url",
  "UrlSearchParams",
  "Response",
  "RequestInit",
  "RequestMode",
  "Headers",
  "WorkerGlobalScope",
]

[profile.release]
opt-level = "s"
lto = true

[package.metadata.wasm-pack]
wasm-opt = false

[dev-dependencies]
tempfile = "3.8"<|MERGE_RESOLUTION|>--- conflicted
+++ resolved
@@ -13,15 +13,10 @@
 debugger = []
 vulkan = ["ash", "shaderc", "spirv-reflect"]
 opengl = ["gl"]
-<<<<<<< HEAD
 game-library = ["rusqlite", "chrono", "uuid", "regex"]
 game-library-online = ["game-library", "reqwest", "tokio", "async-trait"]
-compatibility-db = []
-online-sync = ["compatibility-db"]
-=======
 compatibility-db = ["rusqlite", "chrono", "uuid"]
 online-sync = ["reqwest", "tokio", "compatibility-db"]
->>>>>>> 6268845b
 
 [dependencies]
 wasm-bindgen = "0.2"
@@ -44,18 +39,13 @@
 rusqlite = { version = "0.30", features = ["bundled", "serde_json"], optional = true }
 chrono = { version = "0.4", features = ["serde"], optional = true }
 uuid = { version = "1.6", features = ["v4", "serde"], optional = true }
-<<<<<<< HEAD
-reqwest = { version = "0.11", features = ["json"], optional = true }
-tokio = { version = "1", features = ["rt", "macros"], optional = true }
+reqwest = { version = "0.11", features = ["json", "blocking"], optional = true }
+tokio = { version = "1", features = ["rt", "macros", "rt-multi-thread"], optional = true }
 regex = { version = "1.10", optional = true }
 async-trait = { version = "0.1", optional = true }
-=======
-reqwest = { version = "0.11", features = ["json", "blocking"], optional = true }
-tokio = { version = "1", features = ["rt", "macros", "rt-multi-thread"], optional = true }
 flexbuffers = "25.2.10"
 toml = "0.8"
 dirs = "5.0"
->>>>>>> 6268845b
 
 # Shader compilation dependencies
 crossbeam-channel = "0.5"
@@ -81,6 +71,7 @@
 
 [dev-dependencies]
 flexbuffers = "2.0"
+tempfile = "3.8"
 
 [dependencies.web-sys]
 version = "0.3"
@@ -146,6 +137,3 @@
 
 [package.metadata.wasm-pack]
 wasm-opt = false
-
-[dev-dependencies]
-tempfile = "3.8"