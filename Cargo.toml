[package]
name = "rustation-wasm"
version = "0.1.0"
edition = "2021"

[lib]
crate-type = ["cdylib"]
path = "src/wasm_unified.rs"

[[bin]]
name = "replay-harness"
path = "src/bin/replay-harness.rs"

[[bin]]
name = "visual-test"
path = "src/bin/visual-test.rs"

[[bin]]
name = "save-state-test"
path = "src/bin/save-state-test.rs"

[features]
default = []
pgxp = []
debugger = []
vulkan = ["ash", "shaderc", "spirv-reflect"]
opengl = ["gl"]
compatibility-db = ["rusqlite", "chrono", "uuid"]
online-sync = ["reqwest", "tokio", "compatibility-db"]

[dependencies]
wasm-bindgen = "0.2"
js-sys = "0.3"
serde = { version = "1.0", features = ["derive"] }
serde_json = "1.0"
thiserror = "1.0"
log = "0.4"
wasm-logger = "0.2"
bitflags = "2.4"
arrayvec = "0.7"
lazy_static = "1.4"
# Texture replacement dependencies  
sha2 = "0.10"
image = "0.24"
flate2 = "1.0"
zip = "0.6"

# Database and compatibility dependencies
rusqlite = { version = "0.30", features = ["bundled", "serde_json"], optional = true }
chrono = { version = "0.4", features = ["serde"] }
uuid = { version = "1.6", features = ["v4", "serde"], optional = true }
reqwest = { version = "0.11", features = ["json", "blocking"] }
tokio = { version = "1", features = ["rt", "macros", "rt-multi-thread"] }
toml = "0.8"
dirs = "5.0"

# Shader compilation dependencies
crossbeam-channel = "0.5"
hex = "0.4"
bincode = "1.3"
num_cpus = "1.16"

<<<<<<< HEAD
# Testing dependencies
toml = "0.8"
backtrace = "0.3"
=======
# Rewind system dependencies
zstd = "0.13"
crc32fast = "1.3"
flate2 = "1.0"
fastrand = "2.0"
>>>>>>> 160a202a

# Vulkan dependencies
ash = { version = "0.37", optional = true }
shaderc = { version = "0.8", optional = true }
spirv-reflect = { version = "0.2", optional = true }

# OpenGL dependencies
gl = { version = "0.14", optional = true }

[dependencies.web-sys]
version = "0.3"
features = [
  "console",
  "Document",
  "Element",
  "HtmlCanvasElement",
  "HtmlElement",
  "Window",
  "CanvasRenderingContext2d",
  "ImageData",
  "KeyboardEvent",
  "AudioContext",
  "AudioBuffer",
  "AudioBufferSourceNode",
  "AudioDestinationNode",
  "AudioNode",
  "BaseAudioContext",
  "Gamepad",
  "GamepadButton",
]


[profile.release]
opt-level = "s"
lto = true

[package.metadata.wasm-pack]
wasm-opt = false<|MERGE_RESOLUTION|>--- conflicted
+++ resolved
@@ -60,17 +60,13 @@
 bincode = "1.3"
 num_cpus = "1.16"
 
-<<<<<<< HEAD
 # Testing dependencies
-toml = "0.8"
 backtrace = "0.3"
-=======
+
 # Rewind system dependencies
 zstd = "0.13"
 crc32fast = "1.3"
-flate2 = "1.0"
 fastrand = "2.0"
->>>>>>> 160a202a
 
 # Vulkan dependencies
 ash = { version = "0.37", optional = true }
