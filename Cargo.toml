[package]
name = "rustation-wasm"
version = "0.1.0"
edition = "2021"

[lib]
crate-type = ["cdylib"]
path = "src/wasm_unified.rs"

[features]
default = []
pgxp = []
debugger = []
vulkan = ["ash", "shaderc", "spirv-reflect"]
opengl = ["gl"]
<<<<<<< HEAD
tracy = ["tracy-client"]
optick = ["optick-rs"]
=======
discord-rpc = ["discord-rich-presence", "tokio", "serde_json"]
game-library = ["rusqlite", "chrono", "uuid", "regex"]
game-library-online = ["game-library", "reqwest", "tokio", "async-trait"]
compatibility-db = ["rusqlite", "chrono", "uuid"]
online-sync = ["reqwest", "tokio", "compatibility-db"]
>>>>>>> f8646bae

[dependencies]
wasm-bindgen = "0.2"
js-sys = "0.3"
serde = { version = "1.0", features = ["derive"] }
serde_json = "1.0"
thiserror = "1.0"
log = "0.4"
wasm-logger = "0.2"
bitflags = "2.4"
arrayvec = "0.7"
lazy_static = "1.4"
# Texture replacement dependencies  
sha2 = "0.10"
image = "0.24"
flate2 = "1.0"
zip = "0.6"

# Database and compatibility dependencies
rusqlite = { version = "0.30", features = ["bundled", "serde_json"], optional = true }
chrono = { version = "0.4", features = ["serde"] }
uuid = { version = "1.6", features = ["v4", "serde"], optional = true }
reqwest = { version = "0.11", features = ["json", "blocking"], optional = true }
tokio = { version = "1", features = ["rt", "macros", "rt-multi-thread"], optional = true }
regex = { version = "1.10", optional = true }
async-trait = { version = "0.1", optional = true }
flexbuffers = "25.2.10"
toml = "0.8"
dirs = "5.0"

# Shader compilation dependencies
crossbeam-channel = "0.5"
hex = "0.4"
bincode = "1.3"
num_cpus = "1.16"
serde-big-array = "0.5"
libc = "0.2"

# Testing dependencies
backtrace = "0.3"

# Rewind system dependencies
zstd = "0.13"
crc32fast = "1.3"
fastrand = "2.0"

# Vulkan dependencies
ash = { version = "0.37", optional = true }
shaderc = { version = "0.8", optional = true }
spirv-reflect = { version = "0.2", optional = true }

# OpenGL dependencies
gl = { version = "0.14", optional = true }

<<<<<<< HEAD
# External profiler dependencies
tracy-client = { version = "0.16", optional = true }
optick-rs = { version = "1.3", optional = true }
=======
# Discord Rich Presence dependencies
discord-rich-presence = { version = "0.2", optional = true }

[dev-dependencies]
flexbuffers = "2.0"
tempfile = "3.8"
>>>>>>> f8646bae

[dependencies.web-sys]
version = "0.3"
features = [
  "console",
  "Document",
  "Element",
  "HtmlCanvasElement",
  "HtmlElement",
  "Window",
  "CanvasRenderingContext2d",
  "WebGl2RenderingContext",
  "WebGlProgram",
  "WebGlShader",
  "WebGlTexture",
  "WebGlBuffer",
  "WebGlUniformLocation",
  "ImageData",
  "KeyboardEvent",
  "MouseEvent",
  "TouchEvent",
  "Touch",
  "TouchList",
  "PointerEvent",
  "WheelEvent",
  "GamepadEvent",
  "AudioContext",
  "AudioBuffer",
  "AudioBufferSourceNode",
  "AudioDestinationNode",
  "AudioNode",
  "BaseAudioContext",
  "Gamepad",
  "GamepadButton",
  "Navigator",
  "Performance",
  "Storage",
  "IdbDatabase",
  "IdbObjectStore",
  "IdbRequest",
  "IdbTransaction",
  "IdbFactory",
  "ServiceWorkerRegistration",
  "ServiceWorkerContainer",
  "Worker",
  "MessagePort",
  "OffscreenCanvas",
  "Blob",
  "File",
  "FileReader",
  "Url",
  "UrlSearchParams",
  "Response",
  "RequestInit",
  "RequestMode",
  "Headers",
  "WorkerGlobalScope",
]

[profile.release]
opt-level = "s"
lto = true

[package.metadata.wasm-pack]
wasm-opt = false
<|MERGE_RESOLUTION|>--- conflicted
+++ resolved
@@ -13,22 +13,19 @@
 debugger = []
 vulkan = ["ash", "shaderc", "spirv-reflect"]
 opengl = ["gl"]
-<<<<<<< HEAD
-tracy = ["tracy-client"]
-optick = ["optick-rs"]
-=======
+tracy = ["dep:tracy-client"]
+optick = ["dep:optick"]
 discord-rpc = ["discord-rich-presence", "tokio", "serde_json"]
 game-library = ["rusqlite", "chrono", "uuid", "regex"]
 game-library-online = ["game-library", "reqwest", "tokio", "async-trait"]
 compatibility-db = ["rusqlite", "chrono", "uuid"]
 online-sync = ["reqwest", "tokio", "compatibility-db"]
->>>>>>> f8646bae
 
 [dependencies]
 wasm-bindgen = "0.2"
 js-sys = "0.3"
 serde = { version = "1.0", features = ["derive"] }
-serde_json = "1.0"
+serde_json = { version = "1.0", optional = true }
 thiserror = "1.0"
 log = "0.4"
 wasm-logger = "0.2"
@@ -43,7 +40,7 @@
 
 # Database and compatibility dependencies
 rusqlite = { version = "0.30", features = ["bundled", "serde_json"], optional = true }
-chrono = { version = "0.4", features = ["serde"] }
+chrono = { version = "0.4", features = ["serde"], optional = true }
 uuid = { version = "1.6", features = ["v4", "serde"], optional = true }
 reqwest = { version = "0.11", features = ["json", "blocking"], optional = true }
 tokio = { version = "1", features = ["rt", "macros", "rt-multi-thread"], optional = true }
@@ -77,18 +74,12 @@
 # OpenGL dependencies
 gl = { version = "0.14", optional = true }
 
-<<<<<<< HEAD
 # External profiler dependencies
 tracy-client = { version = "0.16", optional = true }
-optick-rs = { version = "1.3", optional = true }
-=======
+optick = { version = "1.3.4", optional = true }
+
 # Discord Rich Presence dependencies
 discord-rich-presence = { version = "0.2", optional = true }
-
-[dev-dependencies]
-flexbuffers = "2.0"
-tempfile = "3.8"
->>>>>>> f8646bae
 
 [dependencies.web-sys]
 version = "0.3"
