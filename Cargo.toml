[package]
name = "rustation-wasm"
version = "0.1.0"
edition = "2021"

[lib]
crate-type = ["cdylib"]
path = "src/wasm_unified.rs"

[features]
default = []
pgxp = []
debugger = []
vulkan = ["ash", "shaderc", "spirv-reflect"]
opengl = ["gl"]

[dependencies]
wasm-bindgen = "0.2"
js-sys = "0.3"
serde = { version = "1.0", features = ["derive"] }
serde_json = "1.0"
thiserror = "1.0"
log = "0.4"
wasm-logger = "0.2"
bitflags = "2.4"
arrayvec = "0.7"
lazy_static = "1.4"
<<<<<<< HEAD
sha2 = "0.10"
image = "0.24"
flate2 = "1.0"
zip = "0.6"
=======
rusqlite = { version = "0.30", features = ["bundled", "serde_json"], optional = true }
chrono = { version = "0.4", features = ["serde"], optional = true }
uuid = { version = "1.6", features = ["v4", "serde"], optional = true }
reqwest = { version = "0.11", features = ["json"], optional = true }
tokio = { version = "1", features = ["rt", "macros"], optional = true }

# Shader compilation dependencies
crossbeam-channel = "0.5"
sha2 = "0.10"
hex = "0.4"
bincode = "1.3"
num_cpus = "1.16"

# Vulkan dependencies
ash = { version = "0.37", optional = true }
shaderc = { version = "0.8", optional = true }
spirv-reflect = { version = "0.2", optional = true }

# OpenGL dependencies
gl = { version = "0.14", optional = true }
>>>>>>> c413fd34

[dependencies.web-sys]
version = "0.3"
features = [
  "console",
  "Document",
  "Element",
  "HtmlCanvasElement",
  "HtmlElement",
  "Window",
  "CanvasRenderingContext2d",
  "ImageData",
  "KeyboardEvent",
  "AudioContext",
  "AudioBuffer",
  "AudioBufferSourceNode",
  "AudioDestinationNode",
  "AudioNode",
  "BaseAudioContext",
  "Gamepad",
  "GamepadButton",
]

[features]
default = []
compatibility-db = ["rusqlite", "chrono", "uuid"]
online-sync = ["reqwest", "tokio", "compatibility-db"]

[profile.release]
opt-level = "s"
lto = true

[package.metadata.wasm-pack]
wasm-opt = false<|MERGE_RESOLUTION|>--- conflicted
+++ resolved
@@ -25,12 +25,13 @@
 bitflags = "2.4"
 arrayvec = "0.7"
 lazy_static = "1.4"
-<<<<<<< HEAD
+# Texture replacement dependencies  
 sha2 = "0.10"
 image = "0.24"
 flate2 = "1.0"
 zip = "0.6"
-=======
+
+# Database and compatibility dependencies
 rusqlite = { version = "0.30", features = ["bundled", "serde_json"], optional = true }
 chrono = { version = "0.4", features = ["serde"], optional = true }
 uuid = { version = "1.6", features = ["v4", "serde"], optional = true }
@@ -39,7 +40,6 @@
 
 # Shader compilation dependencies
 crossbeam-channel = "0.5"
-sha2 = "0.10"
 hex = "0.4"
 bincode = "1.3"
 num_cpus = "1.16"
@@ -51,7 +51,6 @@
 
 # OpenGL dependencies
 gl = { version = "0.14", optional = true }
->>>>>>> c413fd34
 
 [dependencies.web-sys]
 version = "0.3"
