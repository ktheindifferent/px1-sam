--- conflicted
+++ resolved
@@ -40,11 +40,8 @@
 arrayvec = "0.7"
 lazy_static = "1.4"
 bincode = "1.3"
-<<<<<<< HEAD
-=======
 flate2 = "1.0"
 serde-big-array = "0.5"
->>>>>>> 61fcb443
 # Texture replacement dependencies  
 sha2 = "0.10"
 image = "0.24"
