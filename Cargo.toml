[package]
name = "rustation-wasm"
version = "0.1.0"
edition = "2021"

[lib]
crate-type = ["cdylib"]
path = "src/wasm_unified.rs"

[features]
default = []
pgxp = []
debugger = []
ghidra = ["debugger", "chrono", "serde_json"]
compatibility-db = ["rusqlite", "chrono", "uuid"]
online-sync = ["reqwest", "tokio", "compatibility-db"]
cloud-sync = ["reqwest", "tokio", "async-trait", "ring", "uuid", "chrono"]
vulkan-renderer = []
vulkan = ["ash", "shaderc", "spirv-reflect"]
opengl = ["gl"]
netplay = ["tokio", "quinn", "webrtc", "igd"]
fightcade = ["netplay"]
tracy = ["dep:tracy-client"]
optick = ["dep:optick"]
discord-rpc = ["discord-rich-presence", "tokio"]
game-library = ["rusqlite", "chrono", "uuid", "regex"]
game-library-online = ["game-library", "reqwest", "tokio", "async-trait"]
<<<<<<< HEAD
streaming = ["websocket"]
sunshine = ["streaming", "tokio", "async-trait", "rustls", "webpki"]
=======
streaming = ["ffmpeg-next", "opus", "x264", "websocket", "v4l", "cpal"]
memory-forensics = ["mlua", "keystone"]
mod-support = ["mlua", "notify", "semver"]
>>>>>>> 23f49e21

[dependencies]
wasm-bindgen = "0.2"
js-sys = "0.3"
serde = { version = "1.0", features = ["derive"] }
serde_json = "1.0"
thiserror = "1.0"
log = "0.4"
wasm-logger = "0.2"
bitflags = "2.4"
arrayvec = "0.7"
lazy_static = "1.4"
bincode = "1.3"
flate2 = "1.0"
serde-big-array = "0.5"
# Texture replacement dependencies  
sha2 = "0.10"
image = "0.24"
zip = "0.6"

# Database and compatibility dependencies
rusqlite = { version = "0.30", features = ["bundled", "serde_json"], optional = true }
chrono = { version = "0.4", features = ["serde"], optional = true }
uuid = { version = "1.6", features = ["v4", "serde"], optional = true }
reqwest = { version = "0.11", features = ["json", "blocking"], optional = true }
tokio = { version = "1", features = ["rt", "macros", "net", "sync", "time", "rt-multi-thread"], optional = true }
regex = { version = "1.10", optional = true }
async-trait = { version = "0.1", optional = true }
flexbuffers = "25.2.10"
toml = "0.8"
dirs = "5.0"

# Shader compilation dependencies
crossbeam-channel = "0.5"
hex = "0.4"
num_cpus = "1.16"
libc = "0.2"

# Testing dependencies
backtrace = "0.3"

# Rewind system dependencies
zstd = "0.13"
crc32fast = "1.3"
fastrand = "2.0"

# Save state compression dependencies
lz4 = "1.24"

# Additional save state dependencies
parking_lot = "0.12"
rayon = "1.7"
base64 = "0.21"

# Patching system dependencies
md5 = "0.7"


# GGPO Netplay dependencies and Cloud sync
ring = { version = "0.17", optional = true }
quinn = { version = "0.10", optional = true }
webrtc = { version = "0.9", optional = true }
igd = { version = "0.12", optional = true }
stun_codec = { version = "0.3", optional = true }
dashmap = "5.5"
bytes = "1.5"
futures = "0.3"

# Vulkan dependencies
ash = { version = "0.37", optional = true }
shaderc = { version = "0.8", optional = true }
spirv-reflect = { version = "0.2", optional = true }

# OpenGL dependencies
gl = { version = "0.14", optional = true }

# Memory forensics dependencies
xml-rs = "0.8"
pest = "2.7"
pest_derive = "2.7"
capstone = "0.11"
keystone = { version = "0.9", optional = true }

# Mod support dependencies
mlua = { version = "0.9", features = ["lua54", "vendored", "serialize", "async"], optional = true }
notify = { version = "6.1", optional = true }
semver = { version = "1.0", optional = true }

# Dear ImGui dependencies
imgui = "0.11"
imgui-wgpu = "0.24"
imgui-winit-support = "0.11"
imgui-sys = "0.11"
glium = { version = "0.32", optional = true }
imgui-glium-renderer = { version = "0.11", optional = true }
winit = "0.28"
wgpu = "0.19"
pollster = "0.3"

# Additional UI dependencies
strum = { version = "0.25", features = ["derive"] }
strum_macros = "0.25"
rfd = { version = "0.12", optional = true }  # Native file dialogs
egui = { version = "0.26", optional = true }
egui-wgpu = { version = "0.26", optional = true }
egui-winit = { version = "0.26", optional = true }

# Compression dependencies for ZRAM
lz4_flex = "0.11"
md5 = "0.7"
# External profiler dependencies
tracy-client = { version = "0.16", optional = true }
optick = { version = "1.3.4", optional = true }

# Discord Rich Presence dependencies
discord-rich-presence = { version = "0.2", optional = true }

# Streaming dependencies
ffmpeg-next = { version = "6.0", optional = true }
opus = { version = "0.3", optional = true }
x264 = { version = "0.5", optional = true }
<<<<<<< HEAD
=======
# librtmp = { version = "0.1", optional = true }  # Not available on crates.io
>>>>>>> 23f49e21
websocket = { version = "0.26", optional = true }
v4l = { version = "0.14", optional = true }
cpal = { version = "0.15", optional = true }

<<<<<<< HEAD
# Sunshine server dependencies
rustls = { version = "0.21", optional = true }
webpki = { version = "0.22", optional = true }
=======
# 3D Spatial Audio dependencies
rustfft = "6.1"
num-complex = "0.4"
hound = { version = "3.5", optional = true }
rubato = "0.14"
nalgebra = "0.32"
>>>>>>> 23f49e21

[dev-dependencies]
flexbuffers = "2.0"
tempfile = "3.8"

[dependencies.web-sys]
version = "0.3"
features = [
  "console",
  "Document",
  "Element",
  "HtmlCanvasElement",
  "HtmlElement",
  "Window",
  "CanvasRenderingContext2d",
  "WebGl2RenderingContext",
  "WebGlProgram",
  "WebGlShader",
  "WebGlTexture",
  "WebGlBuffer",
  "WebGlUniformLocation",
  "ImageData",
  "KeyboardEvent",
  "MouseEvent",
  "TouchEvent",
  "Touch",
  "TouchList",
  "PointerEvent",
  "WheelEvent",
  "GamepadEvent",
  "AudioContext",
  "AudioBuffer",
  "AudioBufferSourceNode",
  "AudioDestinationNode",
  "AudioNode",
  "BaseAudioContext",
  "Gamepad",
  "GamepadButton",
  "Navigator",
  "Performance",
  "Storage",
  "IdbDatabase",
  "IdbObjectStore",
  "IdbRequest",
  "IdbTransaction",
  "IdbFactory",
  "ServiceWorkerRegistration",
  "ServiceWorkerContainer",
  "Worker",
  "MessagePort",
  "OffscreenCanvas",
  "Blob",
  "File",
  "FileReader",
  "Url",
  "UrlSearchParams",
  "Response",
  "RequestInit",
  "RequestMode",
  "Headers",
  "WorkerGlobalScope",
]

[profile.release]
opt-level = "s"
lto = true

[package.metadata.wasm-pack]
wasm-opt = false
<|MERGE_RESOLUTION|>--- conflicted
+++ resolved
@@ -25,14 +25,10 @@
 discord-rpc = ["discord-rich-presence", "tokio"]
 game-library = ["rusqlite", "chrono", "uuid", "regex"]
 game-library-online = ["game-library", "reqwest", "tokio", "async-trait"]
-<<<<<<< HEAD
-streaming = ["websocket"]
+streaming = ["ffmpeg-next", "opus", "x264", "websocket", "v4l", "cpal"]
 sunshine = ["streaming", "tokio", "async-trait", "rustls", "webpki"]
-=======
-streaming = ["ffmpeg-next", "opus", "x264", "websocket", "v4l", "cpal"]
 memory-forensics = ["mlua", "keystone"]
 mod-support = ["mlua", "notify", "semver"]
->>>>>>> 23f49e21
 
 [dependencies]
 wasm-bindgen = "0.2"
@@ -154,26 +150,21 @@
 ffmpeg-next = { version = "6.0", optional = true }
 opus = { version = "0.3", optional = true }
 x264 = { version = "0.5", optional = true }
-<<<<<<< HEAD
-=======
 # librtmp = { version = "0.1", optional = true }  # Not available on crates.io
->>>>>>> 23f49e21
 websocket = { version = "0.26", optional = true }
 v4l = { version = "0.14", optional = true }
 cpal = { version = "0.15", optional = true }
 
-<<<<<<< HEAD
 # Sunshine server dependencies
 rustls = { version = "0.21", optional = true }
 webpki = { version = "0.22", optional = true }
-=======
+
 # 3D Spatial Audio dependencies
 rustfft = "6.1"
 num-complex = "0.4"
 hound = { version = "3.5", optional = true }
 rubato = "0.14"
 nalgebra = "0.32"
->>>>>>> 23f49e21
 
 [dev-dependencies]
 flexbuffers = "2.0"
