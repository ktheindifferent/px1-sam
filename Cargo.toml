[package]
name = "rustation-wasm"
version = "0.1.0"
edition = "2021"

[lib]
crate-type = ["cdylib"]
path = "src/wasm_unified.rs"

<<<<<<< HEAD
=======
[features]
default = []
pgxp = []
debugger = []
vulkan = ["ash", "shaderc", "spirv-reflect"]
opengl = ["gl"]
compatibility-db = ["rusqlite", "chrono", "uuid"]
online-sync = ["reqwest", "tokio", "compatibility-db"]
netplay = ["tokio", "quinn", "webrtc", "igd"]
fightcade = ["netplay"]
tracy = ["dep:tracy-client"]
optick = ["dep:optick"]
discord-rpc = ["discord-rich-presence", "tokio", "serde_json"]
game-library = ["rusqlite", "chrono", "uuid", "regex"]
game-library-online = ["game-library", "reqwest", "tokio", "async-trait"]
compatibility-db = ["rusqlite", "chrono", "uuid"]
online-sync = ["reqwest", "tokio", "compatibility-db"]

>>>>>>> 15bdd1bf
[dependencies]
wasm-bindgen = "0.2"
js-sys = "0.3"
serde = { version = "1.0", features = ["derive"] }
serde_json = { version = "1.0", optional = true }
thiserror = "1.0"
log = "0.4"
wasm-logger = "0.2"
bitflags = "2.4"
arrayvec = "0.7"
lazy_static = "1.4"
<<<<<<< HEAD
bincode = "1.3"
=======
# Texture replacement dependencies  
sha2 = "0.10"
image = "0.24"
flate2 = "1.0"
zip = "0.6"

# Database and compatibility dependencies
>>>>>>> 15bdd1bf
rusqlite = { version = "0.30", features = ["bundled", "serde_json"], optional = true }
chrono = { version = "0.4", features = ["serde"], optional = true }
uuid = { version = "1.6", features = ["v4", "serde"], optional = true }
reqwest = { version = "0.11", features = ["json"], optional = true }
tokio = { version = "1", features = ["rt", "macros", "net", "sync", "time"], optional = true }
reqwest = { version = "0.11", features = ["json", "blocking"], optional = true }
tokio = { version = "1", features = ["rt", "macros", "rt-multi-thread"], optional = true }
regex = { version = "1.10", optional = true }
async-trait = { version = "0.1", optional = true }
flexbuffers = "25.2.10"
toml = "0.8"
dirs = "5.0"

# Shader compilation dependencies
crossbeam-channel = "0.5"
hex = "0.4"
bincode = "1.3"
num_cpus = "1.16"
serde-big-array = "0.5"
libc = "0.2"

# Testing dependencies
backtrace = "0.3"

# Rewind system dependencies
zstd = "0.13"
crc32fast = "1.3"
fastrand = "2.0"

# Save state compression dependencies
lz4 = "1.24"
zstd = "0.13"
flate2 = "1.0"
crc32fast = "1.3"

# Additional save state dependencies
parking_lot = "0.12"
rayon = "1.7"
image = "0.24"
base64 = "0.21"

# Missing dependencies
cdimage = "0.1"

# GGPO Netplay dependencies
flate2 = "1.0"
crc32fast = "1.3"
ring = "0.17"
quinn = { version = "0.10", optional = true }
webrtc = { version = "0.9", optional = true }
igd = { version = "0.12", optional = true }
stun_codec = { version = "0.3", optional = true }
parking_lot = "0.12"
dashmap = "5.5"
bytes = "1.5"
futures = "0.3"
async-trait = "0.1"

# Vulkan dependencies
ash = { version = "0.37", optional = true }
shaderc = { version = "0.8", optional = true }
spirv-reflect = { version = "0.2", optional = true }

# OpenGL dependencies
gl = { version = "0.14", optional = true }

# External profiler dependencies
tracy-client = { version = "0.16", optional = true }
optick = { version = "1.3.4", optional = true }

# Discord Rich Presence dependencies
discord-rich-presence = { version = "0.2", optional = true }

[dependencies.web-sys]
version = "0.3"
features = [
  "console",
  "Document",
  "Element",
  "HtmlCanvasElement",
  "HtmlElement",
  "Window",
  "CanvasRenderingContext2d",
  "WebGl2RenderingContext",
  "WebGlProgram",
  "WebGlShader",
  "WebGlTexture",
  "WebGlBuffer",
  "WebGlUniformLocation",
  "ImageData",
  "KeyboardEvent",
  "MouseEvent",
  "TouchEvent",
  "Touch",
  "TouchList",
  "PointerEvent",
  "WheelEvent",
  "GamepadEvent",
  "AudioContext",
  "AudioBuffer",
  "AudioBufferSourceNode",
  "AudioDestinationNode",
  "AudioNode",
  "BaseAudioContext",
  "Gamepad",
  "GamepadButton",
  "Navigator",
  "Performance",
  "Storage",
  "IdbDatabase",
  "IdbObjectStore",
  "IdbRequest",
  "IdbTransaction",
  "IdbFactory",
  "ServiceWorkerRegistration",
  "ServiceWorkerContainer",
  "Worker",
  "MessagePort",
  "OffscreenCanvas",
  "Blob",
  "File",
  "FileReader",
  "Url",
  "UrlSearchParams",
  "Response",
  "RequestInit",
  "RequestMode",
  "Headers",
  "WorkerGlobalScope",
]

<<<<<<< HEAD
[features]
default = []
pgxp = []
debugger = []
compatibility-db = ["rusqlite", "chrono", "uuid"]
online-sync = ["reqwest", "tokio", "compatibility-db"]
=======
>>>>>>> 15bdd1bf

[profile.release]
opt-level = "s"
lto = true

[package.metadata.wasm-pack]
wasm-opt = false
<|MERGE_RESOLUTION|>--- conflicted
+++ resolved
@@ -7,8 +7,6 @@
 crate-type = ["cdylib"]
 path = "src/wasm_unified.rs"
 
-<<<<<<< HEAD
-=======
 [features]
 default = []
 pgxp = []
@@ -27,7 +25,6 @@
 compatibility-db = ["rusqlite", "chrono", "uuid"]
 online-sync = ["reqwest", "tokio", "compatibility-db"]
 
->>>>>>> 15bdd1bf
 [dependencies]
 wasm-bindgen = "0.2"
 js-sys = "0.3"
@@ -39,9 +36,7 @@
 bitflags = "2.4"
 arrayvec = "0.7"
 lazy_static = "1.4"
-<<<<<<< HEAD
 bincode = "1.3"
-=======
 # Texture replacement dependencies  
 sha2 = "0.10"
 image = "0.24"
@@ -49,7 +44,6 @@
 zip = "0.6"
 
 # Database and compatibility dependencies
->>>>>>> 15bdd1bf
 rusqlite = { version = "0.30", features = ["bundled", "serde_json"], optional = true }
 chrono = { version = "0.4", features = ["serde"], optional = true }
 uuid = { version = "1.6", features = ["v4", "serde"], optional = true }
@@ -181,15 +175,12 @@
   "WorkerGlobalScope",
 ]
 
-<<<<<<< HEAD
 [features]
 default = []
 pgxp = []
 debugger = []
 compatibility-db = ["rusqlite", "chrono", "uuid"]
 online-sync = ["reqwest", "tokio", "compatibility-db"]
-=======
->>>>>>> 15bdd1bf
 
 [profile.release]
 opt-level = "s"
