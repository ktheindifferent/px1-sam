[package]
name = "rustation-wasm"
version = "0.1.0"
edition = "2021"

[lib]
crate-type = ["cdylib"]
path = "src/wasm_unified.rs"

[features]
default = []
pgxp = []
debugger = []
vulkan = ["ash", "shaderc", "spirv-reflect"]
opengl = ["gl"]
compatibility-db = ["rusqlite", "chrono", "uuid"]
online-sync = ["reqwest", "tokio", "compatibility-db"]

[dependencies]
wasm-bindgen = "0.2"
js-sys = "0.3"
serde = { version = "1.0", features = ["derive"] }
serde_json = "1.0"
thiserror = "1.0"
log = "0.4"
wasm-logger = "0.2"
bitflags = "2.4"
arrayvec = "0.7"
lazy_static = "1.4"
# Texture replacement dependencies  
sha2 = "0.10"
image = "0.24"
flate2 = "1.0"
zip = "0.6"

# Database and compatibility dependencies
rusqlite = { version = "0.30", features = ["bundled", "serde_json"], optional = true }
chrono = { version = "0.4", features = ["serde"], optional = true }
uuid = { version = "1.6", features = ["v4", "serde"], optional = true }
<<<<<<< HEAD
reqwest = { version = "0.11", features = ["json"], optional = true }
tokio = { version = "1", features = ["rt", "macros"], optional = true }
flexbuffers = "25.2.10"
=======
reqwest = { version = "0.11", features = ["json", "blocking"], optional = true }
tokio = { version = "1", features = ["rt", "macros", "rt-multi-thread"], optional = true }
toml = "0.8"
dirs = "5.0"

# Shader compilation dependencies
crossbeam-channel = "0.5"
hex = "0.4"
bincode = "1.3"
num_cpus = "1.16"

# Testing dependencies
backtrace = "0.3"

# Rewind system dependencies
zstd = "0.13"
crc32fast = "1.3"
fastrand = "2.0"

# Vulkan dependencies
ash = { version = "0.37", optional = true }
shaderc = { version = "0.8", optional = true }
spirv-reflect = { version = "0.2", optional = true }

# OpenGL dependencies
gl = { version = "0.14", optional = true }
>>>>>>> 9bcb05c9

[dependencies.web-sys]
version = "0.3"
features = [
  "console",
  "Document",
  "Element",
  "HtmlCanvasElement",
  "HtmlElement",
  "Window",
  "CanvasRenderingContext2d",
  "WebGl2RenderingContext",
  "WebGlProgram",
  "WebGlShader",
  "WebGlTexture",
  "WebGlBuffer",
  "WebGlUniformLocation",
  "ImageData",
  "KeyboardEvent",
  "MouseEvent",
  "TouchEvent",
  "Touch",
  "TouchList",
  "PointerEvent",
  "WheelEvent",
  "GamepadEvent",
  "AudioContext",
  "AudioBuffer",
  "AudioBufferSourceNode",
  "AudioDestinationNode",
  "AudioNode",
  "BaseAudioContext",
  "Gamepad",
  "GamepadButton",
  "Navigator",
  "Performance",
  "Storage",
  "IdbDatabase",
  "IdbObjectStore",
  "IdbRequest",
  "IdbTransaction",
  "IdbFactory",
  "ServiceWorkerRegistration",
  "ServiceWorkerContainer",
  "Worker",
  "MessagePort",
  "OffscreenCanvas",
  "Blob",
  "File",
  "FileReader",
  "Url",
  "UrlSearchParams",
  "Response",
  "RequestInit",
  "RequestMode",
  "Headers",
  "WorkerGlobalScope",
]

[profile.release]
opt-level = "s"
lto = true

[package.metadata.wasm-pack]
wasm-opt = false<|MERGE_RESOLUTION|>--- conflicted
+++ resolved
@@ -37,13 +37,9 @@
 rusqlite = { version = "0.30", features = ["bundled", "serde_json"], optional = true }
 chrono = { version = "0.4", features = ["serde"], optional = true }
 uuid = { version = "1.6", features = ["v4", "serde"], optional = true }
-<<<<<<< HEAD
-reqwest = { version = "0.11", features = ["json"], optional = true }
-tokio = { version = "1", features = ["rt", "macros"], optional = true }
-flexbuffers = "25.2.10"
-=======
 reqwest = { version = "0.11", features = ["json", "blocking"], optional = true }
 tokio = { version = "1", features = ["rt", "macros", "rt-multi-thread"], optional = true }
+flexbuffers = "25.2.10"
 toml = "0.8"
 dirs = "5.0"
 
@@ -68,7 +64,6 @@
 
 # OpenGL dependencies
 gl = { version = "0.14", optional = true }
->>>>>>> 9bcb05c9
 
 [dependencies.web-sys]
 version = "0.3"
