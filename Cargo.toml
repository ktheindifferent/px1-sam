--- conflicted
+++ resolved
@@ -11,11 +11,9 @@
 default = []
 pgxp = []
 debugger = []
-<<<<<<< HEAD
 compatibility-db = ["rusqlite", "chrono", "uuid"]
 online-sync = ["reqwest", "tokio", "compatibility-db"]
 vulkan-renderer = []
-=======
 vulkan = ["ash", "shaderc", "spirv-reflect"]
 opengl = ["gl"]
 compatibility-db = ["rusqlite", "chrono", "uuid"]
@@ -29,7 +27,6 @@
 game-library-online = ["game-library", "reqwest", "tokio", "async-trait"]
 compatibility-db = ["rusqlite", "chrono", "uuid"]
 online-sync = ["reqwest", "tokio", "compatibility-db"]
->>>>>>> 15bdd1bf
 
 [dependencies]
 wasm-bindgen = "0.2"
@@ -42,11 +39,9 @@
 bitflags = "2.4"
 arrayvec = "0.7"
 lazy_static = "1.4"
-<<<<<<< HEAD
 bincode = "1.3"
 flate2 = "1.0"
 serde-big-array = "0.5"
-=======
 # Texture replacement dependencies  
 sha2 = "0.10"
 image = "0.24"
@@ -54,7 +49,6 @@
 zip = "0.6"
 
 # Database and compatibility dependencies
->>>>>>> 15bdd1bf
 rusqlite = { version = "0.30", features = ["bundled", "serde_json"], optional = true }
 chrono = { version = "0.4", features = ["serde"], optional = true }
 uuid = { version = "1.6", features = ["v4", "serde"], optional = true }
@@ -186,10 +180,7 @@
   "WorkerGlobalScope",
 ]
 
-<<<<<<< HEAD
-=======
 
->>>>>>> 15bdd1bf
 [profile.release]
 opt-level = "s"
 lto = true
